use crate::{
    actors::{messages::ProcessorActorMessage, processor::ProcessorActor},
    handlers::set_command::SetCommandActorHandle,
    protocol::SetCommandParameter,
    resp::value::RespValue,
};

<<<<<<< HEAD
use tracing::{debug, info};
=======
use tracing::{debug};
>>>>>>> 2d5a4e48
// use resp::Value;
use tokio::sync::{broadcast, mpsc, oneshot};

use super::{config_command::ConfigCommandActorHandle, info_command::InfoCommandActorHandle};

#[derive(Clone, Debug)]
pub struct RequestProcessorActorHandle {
    sender: mpsc::Sender<ProcessorActorMessage>,
}

// Gives you access to the underlying actor.
impl RequestProcessorActorHandle {
    pub fn new() -> Self {
        let (sender, receiver) = mpsc::channel(8);
        let mut actor = ProcessorActor::new(receiver);

        tokio::spawn(async move { actor.run().await });

        Self { sender }
    }

    /// Takes RESP frames, parses them into Redis commands and returns proper replies back to the requestor.
    /// https://redis.io/commands/
    pub async fn process_request(
        &self,
        request: RespValue,
        set_command_actor_handle: SetCommandActorHandle,
        config_command_actor_handle: ConfigCommandActorHandle,
        info_command_actor_handle: InfoCommandActorHandle,
        expire_tx: mpsc::Sender<SetCommandParameter>,
        master_tx: mpsc::Sender<String>,
        replica_tx: Option<broadcast::Sender<RespValue>>, // we get this from master handler only
        client_or_replica_tx: Option<mpsc::Sender<bool>>,
    ) -> Option<Vec<RespValue>> {
        debug!("Processing request: {:?}", request);
        // create a multiple producer, single consumer channel
        let (send, recv) = oneshot::channel();

        let msg = ProcessorActorMessage::Process {
            request,
            set_command_actor_handle,
            config_command_actor_handle,
            info_command_actor_handle,
            expire_tx,
            master_tx,
            replica_tx,
            client_or_replica_tx,
            respond_to: send,
        };

        // Ignore send errors. If this send fails, so does the
        // recv.await below. There's no reason to check the
        // failure twice.
        let _ = self.sender.send(msg).await;

        if let Some(value) = recv
            .await
            .expect("Request processor actor task has been killed")
        {
            Some(value)
        } else {
            None
        }
    }
}<|MERGE_RESOLUTION|>--- conflicted
+++ resolved
@@ -5,11 +5,7 @@
     resp::value::RespValue,
 };
 
-<<<<<<< HEAD
-use tracing::{debug, info};
-=======
 use tracing::{debug};
->>>>>>> 2d5a4e48
 // use resp::Value;
 use tokio::sync::{broadcast, mpsc, oneshot};
 
