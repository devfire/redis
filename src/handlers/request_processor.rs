--- conflicted
+++ resolved
@@ -55,27 +55,11 @@
         // failure twice.
         let _ = self.sender.send(msg).await;
 
-<<<<<<< HEAD
-        let mut reply: Vec<Vec<u8>> = Vec::new();
-
-        // Loop until the channel is closed.
-        while let Some(value) = recv.recv().await {
-            info!("Received value: {:?}", value);
-            if let Some(value) = value {
-                reply.push(value);
-            } else {
-                return None;
-            }
-        }
-
-        Some(reply)
-=======
         if let Some(value) = recv.await.expect("Actor task has been killed") {
             Some(value)
         } else {
             None
         }
->>>>>>> 325e3761
 
     }
 }