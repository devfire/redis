use crate::{
    actors::{messages::ProcessorActorMessage, processor::ProcessorActor},
    handlers::set_command::SetCommandActorHandle,
    protocol::SetCommandParameter,
    resp::value::RespValue,
};

<<<<<<< HEAD
use tracing::{debug, info};
=======
use tracing::{debug};
>>>>>>> d073db92
// use resp::Value;
use tokio::sync::{broadcast, mpsc, oneshot};

use super::{config_command::ConfigCommandActorHandle, info_command::InfoCommandActorHandle};

#[derive(Clone, Debug)]
pub struct RequestProcessorActorHandle {
    sender: mpsc::Sender<ProcessorActorMessage>,
}

// Gives you access to the underlying actor.
impl RequestProcessorActorHandle {
    pub fn new() -> Self {
        let (sender, receiver) = mpsc::channel(8);
        let mut actor = ProcessorActor::new(receiver);

        tokio::spawn(async move { actor.run().await });

        Self { sender }
    }

    /// Takes RESP frames, parses them into Redis commands and returns proper replies back to the requestor.
    /// https://redis.io/commands/
    pub async fn process_request(
        &self,
        request: RespValue,
        set_command_actor_handle: SetCommandActorHandle,
        config_command_actor_handle: ConfigCommandActorHandle,
        info_command_actor_handle: InfoCommandActorHandle,
        expire_tx: mpsc::Sender<SetCommandParameter>,
        master_tx: mpsc::Sender<String>,
        replica_tx: Option<broadcast::Sender<RespValue>>, // we get this from master handler only
        client_or_replica_tx: Option<mpsc::Sender<bool>>,
    ) -> Option<Vec<RespValue>> {
        debug!("Processing request: {:?}", request);
        // create a multiple producer, single consumer channel
        let (send, recv) = oneshot::channel();

        let msg = ProcessorActorMessage::Process {
            request,
            set_command_actor_handle,
            config_command_actor_handle,
            info_command_actor_handle,
            expire_tx,
            master_tx,
            replica_tx,
            client_or_replica_tx,
            respond_to: send,
        };

        // Ignore send errors. If this send fails, so does the
        // recv.await below. There's no reason to check the
        // failure twice.
        let _ = self.sender.send(msg).await;

        if let Some(value) = recv
            .await
            .expect("Request processor actor task has been killed")
        {
            Some(value)
        } else {
            None
        }
    }
}<|MERGE_RESOLUTION|>--- conflicted
+++ resolved
@@ -5,11 +5,7 @@
     resp::value::RespValue,
 };
 
-<<<<<<< HEAD
-use tracing::{debug, info};
-=======
 use tracing::{debug};
->>>>>>> d073db92
 // use resp::Value;
 use tokio::sync::{broadcast, mpsc, oneshot};
 
