--- conflicted
+++ resolved
@@ -89,21 +89,6 @@
         // dbfilename: &str,
     ) -> anyhow::Result<Vec<u8>, RedisError> {
         // no need to pass these two, we should already know the values
-<<<<<<< HEAD
-        let dir: String = "".to_string();
-        let dbfilename: String = "".to_string();
-
-        // Checks if the specified config file exists. If it does, attempts to load its contents into memory.
-        // Upon successful reading, the file's contents are sent through the `respond_to` channel.
-        // If the file does not exist, logs an error message and sends a `None` value through the `respond_to` channel.
-        // This process involves opening the file asynchronously, reading its entire content into a byte vector (`buffer`),
-        // and then sending this buffer through a communication channel designed for responding to configuration requests.
-        // Error handling is performed at each step to ensure robustness against file access issues.
-        if let Some(dir) = self.get_value(ConfigCommandParameter::Dir).await {
-            info!("Found the dir setting: {}", dir);
-        } else {
-            error!("Failed to load the config file dir!");
-=======
         let dir;
         let dbfilename;
 
@@ -120,44 +105,28 @@
             dir = config_directory;
         } else {
             error!("Failed to get the config file dir!");
->>>>>>> d2bb6f3c
             return Err(RedisError::IOError(std::io::Error::new(
                 std::io::ErrorKind::Other,
                 "Failure trying to load config into memory.",
             )));
         };
 
-<<<<<<< HEAD
-        if let Some(dbfilename) = self.get_value(ConfigCommandParameter::DbFilename).await {
-            info!("Found the dbfilename setting: {}", dbfilename);
-        } else {
-            error!("Failed to load the config filename setting!");
-=======
         if let Some(config_filename) = self.get_value(ConfigCommandParameter::DbFilename).await {
             info!("Found the dbfilename setting: {}", config_filename);
             dbfilename = config_filename;
         } else {
             error!("Failed to get the config filename!");
->>>>>>> d2bb6f3c
             return Err(RedisError::IOError(std::io::Error::new(
                 std::io::ErrorKind::Other,
                 "Failure trying to load config into memory.",
             )));
         }
 
-<<<<<<< HEAD
-        log::info!("Getting config {:?}", dbfilename);
-        let (send, recv) = oneshot::channel();
-        let msg = ConfigActorMessage::GetConfig {
-            dir: dir.to_string(),
-            dbfilename: dbfilename.to_string(),
-=======
         let (send, recv) = oneshot::channel();
 
         let msg = ConfigActorMessage::GetConfig {
             dir,
             dbfilename,
->>>>>>> d2bb6f3c
             respond_to: send,
         };
 
