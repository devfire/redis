--- conflicted
+++ resolved
@@ -11,11 +11,7 @@
         complete::{crlf, not_line_ending},
         streaming::alphanumeric1,
     },
-<<<<<<< HEAD
-    combinator::{map, map_res, opt, value, verify},
-=======
     combinator::{cut, map, map_opt, map_res, opt, value, verify},
->>>>>>> 56b043a4
     multi::count,
     sequence::{terminated, tuple},
     IResult,
@@ -186,69 +182,6 @@
     let (input, set_option) = opt(alt((
         // value: The value combinator is used to map the result of a parser to a specific value.
         //
-<<<<<<< HEAD
-        opt(map(tag_no_case("$3\r\nGET\r\n"), |_| true)),
-        // These maps all handle the various expiration options.
-        opt(nom::combinator::cut(alt((
-            // map: The map combinator is used to transform the output of the parser.
-            // In this case, it's used to map the result of the tag_no_case combinator to true for the GET flag,
-            // and to parse the seconds or milliseconds for the expiration option.
-            //
-            // map_res(
-            //     tuple((tag_no_case("$2\r\nEX\r\n"), parse_resp_string)),
-            //     |(_expire_option, seconds)| {
-            //         Ok::<SetCommandExpireOption, ParseIntError>(SetCommandExpireOption::EX(expiry_to_timestamp(ExpiryOption::Seconds(
-            //             seconds.parse::<u32>().map_err(|e: ParseIntError| nom::error::Error::new(seconds_str, ErrorKind::Digit)),
-            //         )).map_err(|e: ParseIntError| nom::error::Error::new(seconds, nom::error::ErrorKind::Digit)) as u32)) // back to u32 since that's what seconds are
-            //     },
-            // ),
-            map_res(
-                tuple((tag_no_case("$2\r\nEX\r\n"), parse_resp_string)),
-                |(_, seconds_str)| {
-                    seconds_str
-                        .parse::<u32>()
-                        .map_err(|_e: ParseIntError| {
-                            nom::Err::Failure(nom::error::ErrorKind::Digit)
-                        })
-                        .and_then(|seconds| {
-                            expiry_to_timestamp(ExpiryOption::Seconds(seconds))
-                                .map(|timestamp| SetCommandExpireOption::EX(timestamp as u32))
-                                .map_err(|_| nom::Err::Failure(nom::error::ErrorKind::Verify))
-                        })
-                },
-            ),
-            map_res(
-                tuple((tag_no_case("$2\r\nPX\r\n"), parse_resp_string)),
-                |(_, seconds_str)| {
-                    seconds_str
-                        .parse::<u64>()
-                        .map_err(|_e: ParseIntError| {
-                            nom::Err::Failure(nom::error::ErrorKind::Digit)
-                        })
-                        .and_then(|seconds| {
-                            expiry_to_timestamp(ExpiryOption::Milliseconds(seconds))
-                                .map(|timestamp| SetCommandExpireOption::PX(timestamp))
-                                .map_err(|_| nom::Err::Failure(nom::error::ErrorKind::Verify))
-                        })
-                },
-            ),
-            // map(
-            //     // we have to convert milliseconds to seconds and parse as u64
-            //     tuple((tag_no_case("$2\r\nPX\r\n"), parse_resp_string)),
-            //     |(_expire_option, milliseconds)| {
-            //         SetCommandExpireOption::PX(
-            //             expiry_to_timestamp(ExpiryOption::Milliseconds(
-            //                 milliseconds
-            //                     .parse::<u64>()
-            //                     .expect("Milliseconds should have succeeded."),
-            //             ))
-            //             .expect("Expiry to timestamp conversion should have succeeded."),
-            //         )
-            //     },
-            // ),
-        )))),
-    ))(input)?;
-=======
         // In this case, it's used to map the result of the tag_no_case combinator to SetCommandSetOption::NX or
         // SetCommandSetOption::XX for the option.
         value(SetCommandSetOption::NX, tag_no_case("$2\r\nNX\r\n")),
@@ -264,7 +197,6 @@
     // PROBLEM: opt converts Error to None, so if ex is missing OR ex foo = invalid input, it all looks the same. :(
     // Something we need to fix still.
     let (input, expire_option) = opt(parse_expire_option)(input)?;
->>>>>>> 56b043a4
 
     let set_params = SetCommandParameter {
         key,
