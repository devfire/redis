use log::{error, info};
use resp::{encode_slice, Decoder};
use tokio::{
    io::{AsyncReadExt, AsyncWriteExt},
    net::TcpStream,
    sync::mpsc,
};

use crate::errors::RedisError;

use super::messages::ReplicationActorMessage;

pub struct ReplicatorActor {
    // The receiver for incoming messages
    receiver: mpsc::Receiver<ReplicationActorMessage>,
    // The section-key-value hash map for storing data.
    // There are multiple sections, each has multiple keys, each key with one value.
    // kv_hash: HashMap<InfoCommandParameter, InfoSectionData>,
}

impl ReplicatorActor {
    // Constructor for the actor
    pub fn new(receiver: mpsc::Receiver<ReplicationActorMessage>) -> Self {
        // Initialize the key-value hash map. The key is an enum of two types, dir and dbfilename.
        // let kv_hash = HashMap::new();

        // Return a new actor with the given receiver and an empty key-value hash map
        Self { receiver }
    }

    // Run the actor
    pub async fn run(&mut self) {
        // Continuously receive messages and handle them
        while let Some(msg) = self.receiver.recv().await {
            self.handle_message(msg).await;
        }
    }

    // Handle a message.
    pub async fn handle_message(&mut self, msg: ReplicationActorMessage) {
        // Match on the type of the message

        match msg {
            ReplicationActorMessage::ConnectToMaster { connection_string } => {
                info!("Connecting to master: {}", connection_string);

                // Establish a TCP connection to the master with the connection_string
                let stream = TcpStream::connect(&connection_string)
                    .await
                    .expect("Failed to establish connection to master.");
<<<<<<< HEAD

                // Split the TCP stream into a reader and writer.
                let (mut reader, mut writer) = stream.into_split();
=======
>>>>>>> b3b1cf0b

                // Send a PING to the master
                let ping = encode_slice(&["PING"]);

                writer
                    .write_all(&ping)
                    .await
                    .expect("Failed to write to stream");

                // split the string by : and take the second half, the port,
                // then parse it to a u16
                let connection_port = connection_string.split(':').collect::<Vec<&str>>()[1];

                // Now let's create the replconf REPLCONF listening-port <PORT>
                let replconf = encode_slice(&["REPLCONF", "listening-port", &connection_port]);

                // send to the master
                writer
                    .write_all(&replconf)
                    .await
                    .expect("Failed to write replconf to stream");

                // Read the response from the master
                // Buffer to store the data
                let mut buf = vec![0; 1024];

                // Read data from the stream, n is the number of bytes read
                let n = reader
                    .read(&mut buf)
                    .await
                    .expect("Unable to read from buffer");

                if n == 0 {
                    error!("Empty buffer.");
                    // return Ok(()); // we don't want to return an error since an empty buffer is not a problem.
                    // return Err(RedisError::ParseFailure.into());
                }

                // info!("Read {} bytes", n);

                // https://docs.rs/resp/latest/resp/struct.Decoder.html
                let mut decoder = Decoder::new(std::io::BufReader::new(buf.as_slice()));

                let request: resp::Value = decoder.decode().expect("Unable to decode request");

                match request {
                    resp::Value::Null => todo!(),
                    resp::Value::NullArray => todo!(),
                    resp::Value::String(s) => {
                        info!("Received {}", s);
                    }
                    resp::Value::Error(_) => todo!(),
                    resp::Value::Integer(_) => todo!(),
                    resp::Value::Bulk(_) => todo!(),
                    resp::Value::BufBulk(_) => todo!(),
                    resp::Value::Array(_) => todo!(),
                }

                // Now let's create the replconf REPLCONF capa psync2
                let replconf2 = encode_slice(&["REPLCONF", "capa", "psync2"]);

                // send to the master
                writer
                    .write_all(&replconf2)
                    .await
                    .expect("Failed to write replconf to stream");

            }
        }
    }
}<|MERGE_RESOLUTION|>--- conflicted
+++ resolved
@@ -48,12 +48,6 @@
                 let stream = TcpStream::connect(&connection_string)
                     .await
                     .expect("Failed to establish connection to master.");
-<<<<<<< HEAD
-
-                // Split the TCP stream into a reader and writer.
-                let (mut reader, mut writer) = stream.into_split();
-=======
->>>>>>> b3b1cf0b
 
                 // Send a PING to the master
                 let ping = encode_slice(&["PING"]);
