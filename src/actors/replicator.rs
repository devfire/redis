--- conflicted
+++ resolved
@@ -24,15 +24,11 @@
         // Initialize the key-value hash map.
         let mut kv_hash = HashMap::new();
 
-<<<<<<< HEAD
-        let replication_data: ReplicationSectionData = ReplicationSectionData::new();
-=======
         let replication_data: ReplicationSectionData = ReplicationSectionData {
             role: None,
             master_replid: None,
             master_repl_offset: Some(0),
         };
->>>>>>> c73a77be
 
         // initialize the offset to 0
         kv_hash.insert(HostId::Myself, replication_data);
@@ -101,17 +97,6 @@
                     .expect("Something is wrong, expected to find master offset.")
                     .master_repl_offset;
 
-<<<<<<< HEAD
-                // let mut replica_count = 0;
-                // for (key, value) in &self.kv_hash {
-                //     if key.clone() != HostId::Myself && value.master_repl_offset == master_offset {
-                //         replica_count += 1;
-                //     }
-                //     info!("Host: {:?}, Value: {:?}", key, value);
-                // }
-
-=======
->>>>>>> c73a77be
                 // now, let's count how many replicas have this offset
                 // Again, avoid counting HostId::Myself
                 let replica_count = self
@@ -119,14 +104,6 @@
                     .iter()
                     .filter(|(k, v)| v.master_repl_offset == master_offset && **k != HostId::Myself)
                     .count();
-<<<<<<< HEAD
-                // for kv in self.kv_hash.iter(){
-                //     if *kv.0 != HostId::Myself && kv.1.master_repl_offset == master_offset{
-
-                //     }
-                // }
-=======
->>>>>>> c73a77be
 
                 let _ = respond_to.send(replica_count);
             }
