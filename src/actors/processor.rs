use std::time::Duration;

use crate::{
    actors::messages::{HostId, ProcessorActorMessage},
    parsers::parse_command,
    protocol::{
        RedisCommand, ReplConfCommandParameter, ReplicationSectionData, ServerRole,
        SetCommandParameter,
    },
    resp::value::RespValue,
    utils::sleeping_task,
};

use anyhow::{anyhow, Context};
use tokio::sync::mpsc;
use tracing::{debug, error, warn};

// use rand::distributions::Alphanumeric;
// use rand::Rng;
// use std::io::Write;
// use std::iter::{self};

/// Handles CONFIG command. Receives message from the ProcessorActorHandle and processes them accordingly.
pub struct ProcessorActor {
    // The receiver for incoming messages
    receiver: mpsc::Receiver<ProcessorActorMessage>,
}

impl ProcessorActor {
    // Constructor for the actor
    pub fn new(receiver: mpsc::Receiver<ProcessorActorMessage>) -> Self {
        // Return a new actor with the given receiver and an empty key-value hash map
        Self { receiver }
    }

    // Run the actor
    pub async fn run(&mut self) -> anyhow::Result<()> {
        // Continuously receive messages and handle them
        while let Some(msg) = self.receiver.recv().await {
            self.handle_message(msg).await.context("Unknown command")?;
        }

        Ok(())
    }

    // Handle a RespValue message, parse it into a RedisCommand, and reply back with the appropriate response.
    pub async fn handle_message(&mut self, msg: ProcessorActorMessage) -> anyhow::Result<()> {
        tracing::debug!("Handling message: {:?}", msg);
        // Match on the type of the message
        match msg {
            // Handle a Process message
            ProcessorActorMessage::Process {
                request,
                set_command_actor_handle,
                config_command_actor_handle,
                replication_actor_handle,
                host_id,
                expire_tx,
                master_tx,
                replica_tx,
                client_or_replica_tx,
                respond_to,
                wait_sleep_tx,
            } => {
                // Process the message from RESP Decoder
                match request {
                    RespValue::Null => todo!(),
                    RespValue::NullArray => todo!(),
                    RespValue::SimpleString(_) => {
                        // client commands *to* redis server come as Arrays, so this must be
                        // a response from the master server.
                        let request_as_encoded_string = request
                            .to_encoded_string()
                            .context("Failed to encode request as a string.")?;

                        tracing::debug!(
                            "Simple string from master: {:?}",
                            request_as_encoded_string
                        );

                        match parse_command(&request_as_encoded_string) {
                            Ok((_remaining_bytes, RedisCommand::Fullresync(repl_id, offset))) => {
                                // we got RDB mem dump, time to load it
                                tracing::debug!(
                                    "Received FULLRESYNC repl_id: {} offset: {} from master.",
                                    repl_id,
                                    offset
                                );
                                let _ = master_tx.send(repl_id).await?;
                                let _ = respond_to.send(None);

                                Ok(())
                            }
                            _ => {
                                tracing::debug!(
                                    "Unknown string {}, forwarding to replica.",
                                    request_as_encoded_string
                                );
                                let _ = master_tx.send(request_as_encoded_string).await?;
                                let _ = respond_to.send(None);

                                Ok(())
                            }
                        }
                    }
                    RespValue::Error(_) => {
                        let _ = respond_to.send(None);
                        Ok(()) // NOTE: we are returning Ok here instead of Err because a RespValue::Error is not a program error.
                    }
                    RespValue::Integer(_) => todo!(),
                    RespValue::Array(_) => {
                        // it's a bit clunky here but we need the original request, not what's inside RespValue::Array().
                        // Reason is, nom parser operates on str not Vec<Value>, so sending request as an encoded string,
                        // we can avoid recreating the original RESP array and just encode the request.
                        //
                        // NOTE: array of arrays is not supported at this time.
                        let request_as_encoded_string = request
                            .to_encoded_string()
                            .context("Failed to encode request as a string.")?;

                        debug!("RESP request: {:?}", request_as_encoded_string);

                        // OK, what we get back from the parser is a command with all of its parameters.
                        // Now we get to do stuff with the command.
                        //
                        // If it's something simple like PING, we handle it immediately and return.
                        // If not, we get an actor handle and send it to the actor to process.
                        match parse_command(&request_as_encoded_string) {
                            Ok((_remaining_bytes, RedisCommand::Ping)) => {
                                // Send the RESP Value back to the handler, ignore send errors
                                let _ = respond_to.send(Some(vec![
                                    (RespValue::SimpleString("PONG".to_string())),
                                ]));

                                Ok(())
                            }
                            Err(e) => {
                                // let err_response =
                                let _ =
                                    respond_to.send(Some(vec![(RespValue::Error(e.to_string()))]));

                                Ok(()) // NOTE: a parsing errror is not a Rust error, so we are returning Ok here.
                            }
                            Ok((_, RedisCommand::Echo(message))) => {
                                // Encode the value to RESP binary buffer.
                                let _ =
                                    respond_to.send(Some(vec![(RespValue::SimpleString(message))]));

                                Ok(())
                            }
                            Ok((_, RedisCommand::Command)) => {
                                // Encode the value to RESP binary buffer.
                                let _ = respond_to
                                    .send(Some(vec![(RespValue::SimpleString("OK".to_string()))]));

                                Ok(())
                            }
                            Ok((_, RedisCommand::Set(set_parameters))) => {
                                debug!("Set command parameters: {:?}", set_parameters);

                                // Sets the value for the key in the set parameters in the set command actor handle.
                                // Awaits the result.
                                set_command_actor_handle
                                    .set_value(expire_tx.clone(), set_parameters.clone())
                                    .await;

                                // Encode the value to RESP binary buffer.
                                let _ = respond_to
                                    .send(Some(vec![(RespValue::SimpleString("OK".to_string()))]));

                                // forward this to the replicas
                                debug!("Current subscriber count: {}", replica_tx.receiver_count());

                                // calculate how many bytes are in the value_as_string
                                // let request_num_bytes = request_as_encoded_string.len() as i16;

                                // // we need to update master's offset because we are sending writeable commands to replicas
                                // let mut updated_replication_data_master =
                                //     ReplicationSectionData::new();

                                // // remember, this is an INCREMENT not a total new value
                                // updated_replication_data_master.master_repl_offset =
                                //     Some(request_num_bytes);

                                // replication_actor_handle
                                //     .update_value(HostId::Myself, updated_replication_data_master)
                                //     .await;

                                let _active_client_count = replica_tx.send(request)?;

                                tracing::debug!(
                                    "Forwarding {:?} command to replicas.",
                                    request_as_encoded_string
                                );

                                Ok(())
                            }
                            Ok((_, RedisCommand::Get(key))) => {
                                // we may or may not get a value for the supplied key.
                                // if we do, we return it. If not, we encode Null and send that back.
                                if let Some(value) = set_command_actor_handle.get_value(&key).await
                                {
                                    let _ = respond_to
                                        .send(Some(vec![(RespValue::SimpleString(value))]));
                                } else {
                                    let _ = respond_to.send(Some(vec![(RespValue::Null)]));
                                }

                                Ok(())
                            }
                            Ok((_, RedisCommand::Del(keys))) => {
                                // iterate over all the keys, deleting them one by one
                                // https://redis.io/commands/del/

                                for key in &keys {
                                    set_command_actor_handle.delete_value(key).await;
                                }

                                let _ = respond_to
                                    .send(Some(vec![(RespValue::Integer(keys.len() as i64))]));

                                let _active_client_count = replica_tx.send(request)?;

                                tracing::debug!(
                                    "Forwarding {:?} command to the replicas.",
                                    request_as_encoded_string
                                );

                                Ok(())
                            }
                            Ok((_, RedisCommand::Mget(keys))) => {
                                // Returns the values of all specified keys.
                                // For every key that does not hold a string value or does not exist,
                                // the special value nil is returned.
                                // Because of this, the operation never fails.
                                // https://redis.io/commands/mget/

                                let mut key_collection: Vec<RespValue> = Vec::new();

                                for key in &keys {
                                    if let Some(value) =
                                        set_command_actor_handle.get_value(&key).await
                                    {
                                        let response = RespValue::SimpleString(value);
                                        key_collection.push(response);
                                    } else {
                                        let response = RespValue::Null; // key does not exist, return nil
                                        key_collection.push(response);
                                    }
                                }
                                let _ =
                                    respond_to.send(Some(vec![(RespValue::Array(key_collection))]));

                                Ok(())
                            }
                            Ok((_, RedisCommand::Strlen(key))) => {
                                // we may or may not get a value for the supplied key.
                                // if we do, we return the length. If not, we encode 0 and send that back.
                                // https://redis.io/commands/strlen/
                                if let Some(value) = set_command_actor_handle.get_value(&key).await
                                {
                                    let _ = respond_to
                                        .send(Some(vec![(RespValue::Integer(value.len() as i64))]));
                                } else {
                                    let _ =
                                        respond_to.send(Some(vec![(RespValue::Integer(0 as i64))]));
                                }

                                Ok(())
                            }

                            // If key already exists and is a string, this command appends the value at the end of the string.
                            // If key does not exist it is created and set as an empty string,
                            // so APPEND will be similar to SET in this special case.
                            Ok((_, RedisCommand::Append(key, value_to_append))) => {
                                // we may or may not already have a value for the supplied key.
                                // if we do, we append. If not, we create via a SET
                                // https://redis.io/commands/append/

                                // Initialize an empty string for the future.
                                let new_value: String;
                                if let Some(original_value) =
                                    set_command_actor_handle.get_value(&key).await
                                {
                                    new_value = original_value + &value_to_append;
                                } else {
                                    new_value = value_to_append;
                                }

                                // populate the set parameters struct.
                                // All the extraneous options are None since this is a pure APPEND op.
                                let set_parameters = SetCommandParameter {
                                    key,
                                    value: new_value.clone(),
                                    expire: None,
                                    get: None,
                                    option: None,
                                };

                                set_command_actor_handle
                                    .set_value(expire_tx.clone(), set_parameters)
                                    .await;

                                let _ = respond_to
                                    .send(Some(vec![(RespValue::Integer(new_value.len() as i64))]));

                                Ok(())
                            }
                            Ok((_, RedisCommand::Config(config_key))) => {
                                // we may or may not get a value for the supplied key.
                                // if we do, we return it. If not, we encode Null and send that back.
                                if let Some(value) =
                                    config_command_actor_handle.get_value(config_key).await
                                {
                                    // let response = RespValue::String(value).encode();
                                    let mut response: Vec<RespValue> = Vec::new();

                                    // convert enum variant to String
                                    response.push(RespValue::SimpleString(config_key.to_string()));

                                    response.push(RespValue::SimpleString(value));

                                    let _ =
                                        respond_to.send(Some(vec![(RespValue::Array(response))]));
                                } else {
                                    let _ = respond_to.send(Some(vec![(RespValue::Null)]));
                                }

                                Ok(())
                            }

                            Ok((_, RedisCommand::Keys(pattern))) => {
                                // Returns the values of all specified keys matching the pattern.
                                //
                                // https://redis.io/commands/keys/

                                let mut keys_collection = Vec::new();

                                // see if there were any keys in the hashmap that match the pattern.
                                if let Some(keys) =
                                    set_command_actor_handle.get_keys(&pattern).await
                                {
                                    for key in keys {
                                        let response =
                                            RespValue::BulkString(Some(key.into_bytes()));
                                        keys_collection.push(response);
                                    }
                                    // we need to convert Vec<String> to &[&str]
                                    // let slices = keys.as_slice();

                                    // for slice_str in slices {
                                    //     let response = slice_str.as_str();
                                    //     keys_collection.push(response);
                                    // }
                                } else {
                                    let response = RespValue::Null;

                                    keys_collection.push(response);
                                }

                                // debug!("Returning keys: {:?}", keys_collection);
                                let _ = respond_to
                                    .send(Some(vec![(RespValue::Array(keys_collection))]));

                                Ok(())
                            }

                            Ok((_, RedisCommand::Info(info_parameter))) => {
                                // we may or may not get a value for the INFO command.

                                // first, let's see if this INFO section exists.
                                // For now, we are assuming it's a INFO REPLICATION query cmd but there may be others.
                                if let Some(_param) = info_parameter {
                                    // TODO: match on param
                                    let replication_data =
                                        replication_actor_handle.get_value(HostId::Myself).await;

                                    tracing::debug!(
                                        "Retrieved INFO RespValue: {:?}",
                                        replication_data
                                    );

                                    // then, let's see if the section contains data.
                                    if let Some(replication_section) = replication_data {
                                        let _ =
                                            respond_to.send(Some(vec![RespValue::SimpleString(
                                                replication_section.to_string(),
                                            )]));
                                    } else {
                                        let _ = respond_to.send(Some(vec![RespValue::Null]));
                                    }
                                } else {
                                    let _ = respond_to.send(Some(vec![RespValue::Null]));
                                }

                                Ok(())
                            }

                            Ok((_, RedisCommand::ReplConf(replconf_params))) => {
                                // initialize the reply of Vec<RespValue>
                                // let mut response: Vec<RespValue> = Vec::new();

                                // a simple OK to start with.
                                // response.push(RespValue::SimpleString("OK".to_string()));

                                // inform the handler_client that this is a replica
                                if let Some(client_or_replica_tx_sender) = client_or_replica_tx {
                                    let _ = client_or_replica_tx_sender.send(true).await?;
                                }

                                // Check what replconf parameter we have and act accordingly
                                // https://redis.io/commands/replconf
                                match replconf_params {
                                    ReplConfCommandParameter::Getack(ackvalue) => {
                                        // typically this is FROM the master, and is received by the replica.
                                        // So, if we are processing this, we are a replica.
                                        // Replies to this will go back over the OUTBOUND tcp connection to the master.
                                        // NOTE: Most replies are suppressed but these we need to send back to the master.
                                        debug!("Replica received GETACK: {}", ackvalue);

                                        // check to make sure ackvalue is actually *
                                        if ackvalue == "*" {
                                            // We need to get the current offset value and send it back to the master.
                                            //
                                            // First, let's prepare the correct key message:
                                            // let info_key = InfoCommandParameter::Replication;

                                            // get the current replication data.
                                            if let Some(current_replication_data) =
                                                replication_actor_handle
                                                    .get_value(HostId::Myself)
                                                    .await
                                            {
                                                debug!(
                                                    "REPLICA: retrieving replication data {:?}",
                                                    current_replication_data
                                                );

                                                // extract the current offset value.
                                                let current_offset = current_replication_data
                                                    .master_repl_offset
                                                    .expect("Expected to find an replication entry for the replica.");

                                                let repl_conf_ack = RespValue::array_from_slice(&[
                                                    "REPLCONF",
                                                    "ACK",
                                                    &current_offset.to_string(),
                                                ]);

                                                // convert it to an encoded string purely for debugging purposes
                                                let repl_conf_ack_encoded =
                                                    repl_conf_ack.to_encoded_string()?;

                                                debug!(
                                                    "REPLICA: returning {:?} from processor to main.rs loop.",
                                                    repl_conf_ack_encoded
                                                );

                                                // response.push(repl_conf_ack);

                                                // send the current offset value back to the master
                                                // NOTE: this does NOT go over the master_tx channel, which is only for replies TO the master.
                                                // NOTE: this is the offset BEFORE the latest
                                                let _ = respond_to.send(Some(vec![repl_conf_ack]));
                                            } else {
                                                error!(
                                                    "Unable to find replication data for {:?}",
                                                    host_id
                                                );
                                            }
                                        }

                                        Ok(())
                                    }
                                    ReplConfCommandParameter::Ack(ack) => {
                                        // These are received by the master from the replica slaves.
                                        debug!("Received ACK: {} from {:?}", ack, host_id);

                                        // we got a new value, so let's reset the offset.
                                        replication_actor_handle
                                            .reset_replica_offset(host_id.clone())
                                            .await;

                                        // create a new replication data struct.
                                        let mut current_replication_data =
                                            ReplicationSectionData::new();

                                        // set the master_repl_offset to ack
                                        current_replication_data.master_repl_offset =
                                            Some(ack as i16);

                                        // update the offset value in the replication actor.
                                        replication_actor_handle
                                            .update_value(host_id, current_replication_data)
                                            .await;

                                        // get the current replica's replication data.
                                        // This is master's POV into this specific replica's offset.
                                        // if let Some(mut current_replication_data) =
                                        //     replication_actor_handle
                                        //         .get_value(host_id.clone())
                                        //         .await
                                        // {
                                        //     // we got a new value, so first we zero out the old value
                                        //     current_replication_data.master_repl_offset = Some(0);

                                        //     // update the offset value.
                                        //     current_replication_data.master_repl_offset =
                                        //         Some(ack as i16);

                                        //     // update the offset value in the replication actor.
                                        //     replication_actor_handle
                                        //         .update_value(host_id, current_replication_data)
                                        //         .await;
                                        // } else {
                                        //     // We don't have an offset value for this replica, possibly this was after a WAIT global reset.
                                        //     error!(
                                        //         "Missing offset value for replica {:?}.",
                                        //         host_id
                                        //     );
                                        // }
                                        // this is only ever received by the master, after REPLCONF GETACK *,
                                        // so we don't need to do anything here.
                                        let _ = respond_to.send(None);

                                        Ok(())
                                    }
                                    ReplConfCommandParameter::Capa => {
                                        let _ = respond_to.send(Some(vec![
                                            (RespValue::SimpleString("OK".to_string())),
                                        ]));

                                        Ok(())
                                    }
                                    ReplConfCommandParameter::ListeningPort(_port) => {
                                        let _ = respond_to.send(Some(vec![
                                            (RespValue::SimpleString("OK".to_string())),
                                        ]));

                                        Ok(())
                                    }
                                }
                            }

                            Ok((_, RedisCommand::Psync(_replication_id, offset))) => {
                                // ignore the _replication_id for now. There are actually two of them:
                                // https://redis.io/docs/latest/operate/oss_and_stack/management/replication/#replication-id-explained

                                debug!("PSYNC: Processing replication data for {host_id}");

                                // initialize the reply of Vec<Vec<u8>>
                                //
                                let mut reply: Vec<RespValue> = Vec::new();

                                // Check if we've seen this replica before.
                                // TODO: move the common sections that always get executed out of the if let Some
                                // conditional.
                                if let Some(replication_section_data) =
                                    replication_actor_handle.get_value(host_id.clone()).await
                                {
                                    debug!("Known replica {replication_section_data}, proceeding.");
                                } else {
                                    warn!("Replica not seen before, adding.");
                                    let mut replication_data = ReplicationSectionData::new();

                                    // this is a replica we've not seen before, so let's initialize everything.
                                    replication_data.role = Some(ServerRole::Slave);
                                    replication_data.master_replid = replication_actor_handle
                                        .get_value(HostId::Myself)
                                        .await
                                        .expect("This should never fail because we always know our own replication ID.")
                                        .master_replid;
                                    replication_data.master_repl_offset = Some(0);

                                    // store the replica's values in the replication actor
                                    replication_actor_handle
                                        .update_value(host_id.clone(), replication_data)
                                        .await;

                                    // let _ = respond_to.send(None);
                                }

                                // check if the replica is asking for a full resync
                                if offset == -1 {
                                    // initial fullresync reply
                                    debug!("Full resync triggered with offset {}", offset);

                                    // Master got PSYNC ? -1
                                    // replica is expecting +FULLRESYNC <REPL_ID> 0\r\n back
                                    reply.push(RespValue::SimpleString(format!(
                                        "FULLRESYNC {} 0",
                                        replication_actor_handle
                                        .get_value(HostId::Myself)
                                        .await
                                        .expect("This should never fail because the master knows about itself")
                                        .master_replid.expect("We should know our own replid"),
                                    )));

                                    // master will then send a RDB file of its current state to the replica.
                                    // The replica is expected to load the file into memory, replacing its current state.
                                    let rdb_file_contents = config_command_actor_handle
                                        .get_rdb()
                                        .await
                                        .context("Unable to load RDB file into memory")?;

                                    tracing::debug!("For client {:?} storing offset 0", host_id);

                                    // update the offset
                                    replication_actor_handle.reset_replica_offset(host_id).await;

                                    // add the rdb file to the reply, at this point reply has 2 elements, each Vec<u8>
                                    reply.push(RespValue::Rdb(rdb_file_contents));
                                }

                                let _ = respond_to.send(Some(reply));

                                Ok(())
                            } // end of psync
                            Ok((_, RedisCommand::Wait(numreplicas, timeout))) => {
                                debug!("Processing WAIT {} {}", numreplicas, timeout);

                                // let replconf_getack_star: RespValue =
                                //     RespValue::array_from_slice(&["REPLCONF", "GETACK", "*"]);

                                let current_master_offset = replication_actor_handle
                                    .get_value(HostId::Myself)
                                    .await
                                    .expect("Expected to always have self information.")
                                    .master_repl_offset
                                    .expect("Master always has offset.");

                                // get the replica count
                                let replicas_in_sync = replication_actor_handle
                                    .get_synced_replica_count(current_master_offset)
                                    .await;

                                debug!("We have {replicas_in_sync} replicas in sync.");

<<<<<<< HEAD
=======
                                // debug!("We have {replicas_in_sync} in sync replicas.");

>>>>>>> 54a006fd
                                // let's implement the wait command
                                // https://redis.io/commands/wait/
                                //
                                // The command takes two parameters:
                                // 1. numreplicas: The number of replicas that must be connected and in sync.
                                // 2. timeout: The maximum number of milliseconds to wait for the replicas to be connected and in sync.
                                //
                                // detailed OG implementation: https://github.com/redis/redis/blob/unstable/src/replication.c#L3548
                                if replicas_in_sync >= numreplicas {
                                    //     // we can return immediately
                                    // debug!(
                                    //     "{} > {}, returning immediately.",
                                    //     replicas_in_sync, numreplicas
                                    // );
                                    let _ = respond_to.send(Some(vec![
                                        (RespValue::Integer(replicas_in_sync as i64)),
                                    ]));
                                } else {
                                    //     // we need to wait for the replicas to be connected and in sync
                                    //     // but we won't wait more than timeout milliseconds.
                                    //     // Also, we will send REPLCONF ACK * to the replicas to get their current offset.
                                    //     // This will update the offset in the replication actor.

                                    //     // NOTE: this will flush the replica-in-sync db because we are about to ask all replicas for their offsets

                                    //     // ok now we wait for everyone to reply
                                    //     debug!(
                                    //         "Starting the waiting period of {} milliseconds.",
                                    //         timeout
                                    //     );

                                    //     //

                                //     let _ = replica_tx.send(replconf_getack_star)?;

                                    // let start_time = Instant::now();

                                    let duration = Duration::from_millis(timeout.try_into()?);

                                    let _sleeping_handle = sleeping_task(
                                        wait_sleep_tx.expect(
                                            "If we are processing WAIT this must be present.",
                                        ),
                                        duration,
                                        current_master_offset,
                                    )
                                    .await;

                                    // yielding back to tokio

<<<<<<< HEAD
=======
                                    // sleeping_handle.await?;

                                    // let replicas_in_sync =
                                    //     replication_actor_handle.get_synced_replica_count().await;

                                    //     debug!("After REPLCONF ACK we have {replicas_in_sync} in sync replicas.");

>>>>>>> 54a006fd
                                    let _ = respond_to.send(None); // no replies at this point, the sleeping_task fxn will reply
                                }

                                Ok(())
                            }
                            _ => {
                                debug!("Unsupported command: {:?}", request_as_encoded_string);

                                Err(anyhow!("Unsupported command."))
                            }
                        }
                    }
                    RespValue::BulkString(_) => todo!(),
                    RespValue::Rdb(rdb) => {
                        debug!("Received RDB file: {:?}", rdb);

                        // Import it into the config actor
                        config_command_actor_handle
                            .import_config(set_command_actor_handle.clone(), Some(rdb), expire_tx)
                            .await;

                        let _ = respond_to.send(None);

                        Ok(())
                    }
                }
            }
        }
    }
}<|MERGE_RESOLUTION|>--- conflicted
+++ resolved
@@ -636,11 +636,8 @@
 
                                 debug!("We have {replicas_in_sync} replicas in sync.");
 
-<<<<<<< HEAD
-=======
                                 // debug!("We have {replicas_in_sync} in sync replicas.");
 
->>>>>>> 54a006fd
                                 // let's implement the wait command
                                 // https://redis.io/commands/wait/
                                 //
@@ -691,8 +688,6 @@
 
                                     // yielding back to tokio
 
-<<<<<<< HEAD
-=======
                                     // sleeping_handle.await?;
 
                                     // let replicas_in_sync =
@@ -700,7 +695,6 @@
 
                                     //     debug!("After REPLCONF ACK we have {replicas_in_sync} in sync replicas.");
 
->>>>>>> 54a006fd
                                     let _ = respond_to.send(None); // no replies at this point, the sleeping_task fxn will reply
                                 }
 
