--- conflicted
+++ resolved
@@ -331,11 +331,7 @@
 
                             Ok((_, RedisCommand::ReplConf(replconf_params))) => {
                                 // initialize the reply of Vec<RespValue>
-<<<<<<< HEAD
-                                let mut response: Vec<RespValue> = Vec::new();
-=======
                                 // let mut response: Vec<RespValue> = Vec::new();
->>>>>>> 6933c452
 
                                 // a simple OK to start with.
                                 // response.push(RespValue::SimpleString("OK".to_string()));
@@ -381,11 +377,7 @@
                                                 &current_offset.to_string(),
                                             ]);
 
-<<<<<<< HEAD
-                                            // convert it to an encoded string for debugging purposes
-=======
                                             // convert it to an encoded string purely for debugging purposes
->>>>>>> 6933c452
                                             let repl_conf_ack_encoded = repl_conf_ack
                                                 .to_encoded_string()
                                                 .expect("Failed to encode repl_conf_ack");
@@ -395,20 +387,11 @@
                                                 repl_conf_ack_encoded
                                             );
 
-<<<<<<< HEAD
-                                            response.push(repl_conf_ack);
-
-                                            // send the current offset value back to the master
-                                            // NOTE: this does NOT go over the master_tx channel, which is only for replies TO the master.
-                                            let _ = respond_to
-                                                .send(Some(response));
-=======
                                             // response.push(repl_conf_ack);
 
                                             // send the current offset value back to the master
                                             // NOTE: this does NOT go over the master_tx channel, which is only for replies TO the master.
                                             let _ = respond_to.send(Some(vec![repl_conf_ack]));
->>>>>>> 6933c452
                                         }
                                     }
                                     crate::protocol::ReplConfCommandParameter::Ack(ack) => {
