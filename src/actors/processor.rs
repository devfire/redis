use std::time::Duration;

use crate::{
    actors::messages::{HostId, ProcessorActorMessage},
    parsers::parse_command,
    protocol::{
        RedisCommand, ReplConfCommandParameter, ReplicationSectionData, SetCommandParameter,
    },
    resp::value::RespValue,
};

use anyhow::{anyhow, Context};
use tokio::{
    sync::mpsc,
    time::{sleep, Instant},
};
use tracing::{debug, error, info};

// use rand::distributions::Alphanumeric;
// use rand::Rng;
// use std::io::Write;
// use std::iter::{self};

/// Handles CONFIG command. Receives message from the ProcessorActorHandle and processes them accordingly.
pub struct ProcessorActor {
    // The receiver for incoming messages
    receiver: mpsc::Receiver<ProcessorActorMessage>,
}

impl ProcessorActor {
    // Constructor for the actor
    pub fn new(receiver: mpsc::Receiver<ProcessorActorMessage>) -> Self {
        // Return a new actor with the given receiver and an empty key-value hash map
        Self { receiver }
    }

    // Run the actor
    pub async fn run(&mut self) -> anyhow::Result<()> {
        // Continuously receive messages and handle them
        while let Some(msg) = self.receiver.recv().await {
            self.handle_message(msg).await.context("Unknown command")?;
        }

        Ok(())
    }

    // Handle a RespValue message, parse it into a RedisCommand, and reply back with the appropriate response.
    pub async fn handle_message(&mut self, msg: ProcessorActorMessage) -> anyhow::Result<()> {
        tracing::debug!("Handling message: {:?}", msg);
        // Match on the type of the message
        match msg {
            // Handle a Process message
            ProcessorActorMessage::Process {
                request,
                set_command_actor_handle,
                config_command_actor_handle,
                replication_actor_handle,
                host_id,
                expire_tx,
                master_tx,
                replica_tx,
                client_or_replica_tx,
                respond_to,
            } => {
                // Process the message from RESP Decoder
                match request {
                    RespValue::Null => todo!(),
                    RespValue::NullArray => todo!(),
                    RespValue::SimpleString(_) => {
                        // client commands *to* redis server come as Arrays, so this must be
                        // a response from the master server.
                        let request_as_encoded_string = request
                            .to_encoded_string()
                            .context("Failed to encode request as a string.")?;

                        tracing::info!(
                            "Simple string from master: {:?}",
                            request_as_encoded_string
                        );

                        match parse_command(&request_as_encoded_string) {
                            Ok((_remaining_bytes, RedisCommand::Fullresync(repl_id, offset))) => {
                                // we got RDB mem dump, time to load it
                                tracing::info!(
                                    "Received FULLRESYNC repl_id: {} offset: {} from master.",
                                    repl_id,
                                    offset
                                );
                                let _ = master_tx.send(repl_id).await?;
                                let _ = respond_to.send(None);

                                Ok(())
                            }
                            _ => {
                                tracing::info!(
                                    "Unknown string {}, forwarding to replica.",
                                    request_as_encoded_string
                                );
                                let _ = master_tx.send(request_as_encoded_string).await?;
                                let _ = respond_to.send(None);

                                Ok(())
                            }
                        }
                    }
                    RespValue::Error(_) => {
                        let _ = respond_to.send(None);
                        Ok(()) // NOTE: we are returning Ok here instead of Err because a RespValue::Error is not a program error.
                    }
                    RespValue::Integer(_) => todo!(),
                    RespValue::Array(_) => {
                        // it's a bit clunky here but we need the original request, not what's inside RespValue::Array().
                        // Reason is, nom parser operates on str not Vec<Value>, so sending request as an encoded string,
                        // we can avoid recreating the original RESP array and just encode the request.
                        //
                        // NOTE: array of arrays is not supported at this time.
                        let request_as_encoded_string = request
                            .to_encoded_string()
                            .context("Failed to encode request as a string.")?;

                        debug!("RESP request: {:?}", request_as_encoded_string);

                        // OK, what we get back from the parser is a command with all of its parameters.
                        // Now we get to do stuff with the command.
                        //
                        // If it's something simple like PING, we handle it immediately and return.
                        // If not, we get an actor handle and send it to the actor to process.
                        match parse_command(&request_as_encoded_string) {
                            Ok((_remaining_bytes, RedisCommand::Ping)) => {
                                // Send the RESP Value back to the handler, ignore send errors
                                let _ = respond_to.send(Some(vec![
                                    (RespValue::SimpleString("PONG".to_string())),
                                ]));

                                Ok(())
                            }
                            Err(e) => {
                                // let err_response =
                                let _ =
                                    respond_to.send(Some(vec![(RespValue::Error(e.to_string()))]));

                                Ok(()) // NOTE: a parsing errror is not a Rust error, so we are returning Ok here.
                            }
                            Ok((_, RedisCommand::Echo(message))) => {
                                // Encode the value to RESP binary buffer.
                                let _ =
                                    respond_to.send(Some(vec![(RespValue::SimpleString(message))]));

                                Ok(())
                            }
                            Ok((_, RedisCommand::Command)) => {
                                // Encode the value to RESP binary buffer.
                                let _ = respond_to
                                    .send(Some(vec![(RespValue::SimpleString("OK".to_string()))]));

                                Ok(())
                            }
                            Ok((_, RedisCommand::Set(set_parameters))) => {
                                debug!("Set command parameters: {:?}", set_parameters);

                                // Sets the value for the key in the set parameters in the set command actor handle.
                                // Awaits the result.
                                set_command_actor_handle
                                    .set_value(expire_tx.clone(), set_parameters.clone())
                                    .await;

                                // Encode the value to RESP binary buffer.
                                let _ = respond_to
                                    .send(Some(vec![(RespValue::SimpleString("OK".to_string()))]));

                                // forward this to the replicas

                                tracing::info!(
                                    "Current subscriber count: {}",
                                    replica_tx.receiver_count()
                                );

                                let _active_client_count = replica_tx.send(request)?;

                                tracing::info!(
                                    "Forwarding {:?} command to replicas.",
                                    request_as_encoded_string
                                );

                                Ok(())
                            }
                            Ok((_, RedisCommand::Get(key))) => {
                                // we may or may not get a value for the supplied key.
                                // if we do, we return it. If not, we encode Null and send that back.
                                if let Some(value) = set_command_actor_handle.get_value(&key).await
                                {
                                    let _ = respond_to
                                        .send(Some(vec![(RespValue::SimpleString(value))]));
                                } else {
                                    let _ = respond_to.send(Some(vec![(RespValue::Null)]));
                                }

                                Ok(())
                            }
                            Ok((_, RedisCommand::Del(keys))) => {
                                // iterate over all the keys, deleting them one by one
                                // https://redis.io/commands/del/

                                for key in &keys {
                                    set_command_actor_handle.delete_value(key).await;
                                }

                                let _ = respond_to
                                    .send(Some(vec![(RespValue::Integer(keys.len() as i64))]));

                                let _active_client_count = replica_tx.send(request)?;

                                tracing::info!(
                                    "Forwarding {:?} command to the replicas.",
                                    request_as_encoded_string
                                );

                                Ok(())
                            }
                            Ok((_, RedisCommand::Mget(keys))) => {
                                // Returns the values of all specified keys.
                                // For every key that does not hold a string value or does not exist,
                                // the special value nil is returned.
                                // Because of this, the operation never fails.
                                // https://redis.io/commands/mget/

                                let mut key_collection: Vec<RespValue> = Vec::new();

                                for key in &keys {
                                    if let Some(value) =
                                        set_command_actor_handle.get_value(&key).await
                                    {
                                        let response = RespValue::SimpleString(value);
                                        key_collection.push(response);
                                    } else {
                                        let response = RespValue::Null; // key does not exist, return nil
                                        key_collection.push(response);
                                    }
                                }
                                let _ =
                                    respond_to.send(Some(vec![(RespValue::Array(key_collection))]));

                                Ok(())
                            }
                            Ok((_, RedisCommand::Strlen(key))) => {
                                // we may or may not get a value for the supplied key.
                                // if we do, we return the length. If not, we encode 0 and send that back.
                                // https://redis.io/commands/strlen/
                                if let Some(value) = set_command_actor_handle.get_value(&key).await
                                {
                                    let _ = respond_to
                                        .send(Some(vec![(RespValue::Integer(value.len() as i64))]));
                                } else {
                                    let _ =
                                        respond_to.send(Some(vec![(RespValue::Integer(0 as i64))]));
                                }

                                Ok(())
                            }

                            // If key already exists and is a string, this command appends the value at the end of the string.
                            // If key does not exist it is created and set as an empty string,
                            // so APPEND will be similar to SET in this special case.
                            Ok((_, RedisCommand::Append(key, value_to_append))) => {
                                // we may or may not already have a value for the supplied key.
                                // if we do, we append. If not, we create via a SET
                                // https://redis.io/commands/append/

                                // Initialize an empty string for the future.
                                let new_value: String;
                                if let Some(original_value) =
                                    set_command_actor_handle.get_value(&key).await
                                {
                                    new_value = original_value + &value_to_append;
                                } else {
                                    new_value = value_to_append;
                                }

                                // populate the set parameters struct.
                                // All the extraneous options are None since this is a pure APPEND op.
                                let set_parameters = SetCommandParameter {
                                    key,
                                    value: new_value.clone(),
                                    expire: None,
                                    get: None,
                                    option: None,
                                };

                                set_command_actor_handle
                                    .set_value(expire_tx.clone(), set_parameters)
                                    .await;

                                let _ = respond_to
                                    .send(Some(vec![(RespValue::Integer(new_value.len() as i64))]));

                                Ok(())
                            }
                            Ok((_, RedisCommand::Config(config_key))) => {
                                // we may or may not get a value for the supplied key.
                                // if we do, we return it. If not, we encode Null and send that back.
                                if let Some(value) =
                                    config_command_actor_handle.get_value(config_key).await
                                {
                                    // let response = RespValue::String(value).encode();
                                    let mut response: Vec<RespValue> = Vec::new();

                                    // convert enum variant to String
                                    response.push(RespValue::SimpleString(config_key.to_string()));

                                    response.push(RespValue::SimpleString(value));

                                    let _ =
                                        respond_to.send(Some(vec![(RespValue::Array(response))]));
                                } else {
                                    let _ = respond_to.send(Some(vec![(RespValue::Null)]));
                                }

                                Ok(())
                            }

                            Ok((_, RedisCommand::Keys(pattern))) => {
                                // Returns the values of all specified keys matching the pattern.
                                //
                                // https://redis.io/commands/keys/

                                let mut keys_collection = Vec::new();

                                // see if there were any keys in the hashmap that match the pattern.
                                if let Some(keys) =
                                    set_command_actor_handle.get_keys(&pattern).await
                                {
                                    for key in keys {
                                        let response =
                                            RespValue::BulkString(Some(key.into_bytes()));
                                        keys_collection.push(response);
                                    }
                                    // we need to convert Vec<String> to &[&str]
                                    // let slices = keys.as_slice();

                                    // for slice_str in slices {
                                    //     let response = slice_str.as_str();
                                    //     keys_collection.push(response);
                                    // }
                                } else {
                                    let response = RespValue::Null;

                                    keys_collection.push(response);
                                }

                                // debug!("Returning keys: {:?}", keys_collection);
                                let _ = respond_to
                                    .send(Some(vec![(RespValue::Array(keys_collection))]));

                                Ok(())
                            }

                            Ok((_, RedisCommand::Info(info_parameter))) => {
                                // we may or may not get a value for the INFO command.

                                // first, let's see if this INFO section exists.
                                // For now, we are assuming it's a Replication query but there may be others.
                                if let Some(_param) = info_parameter {
                                    // TODO: match on param
                                    let replication_data =
                                        replication_actor_handle.get_value(HostId::Myself).await;

                                    tracing::debug!(
                                        "Retrieved INFO RespValue: {:?}",
                                        replication_data
                                    );

                                    // then, let's see if the section contains data.
                                    if let Some(replication_section) = replication_data {
                                        let _ =
                                            respond_to.send(Some(vec![RespValue::SimpleString(
                                                replication_section.to_string(),
                                            )]));
                                    } else {
                                        let _ = respond_to.send(Some(vec![RespValue::Null]));
                                    }
                                } else {
                                    let _ = respond_to.send(Some(vec![RespValue::Null]));
                                }

                                Ok(())
                            }

                            Ok((_, RedisCommand::ReplConf(replconf_params))) => {
                                // initialize the reply of Vec<RespValue>
                                // let mut response: Vec<RespValue> = Vec::new();

                                // a simple OK to start with.
                                // response.push(RespValue::SimpleString("OK".to_string()));

                                // inform the handler_client that this is a replica
                                if let Some(client_or_replica_tx_sender) = client_or_replica_tx {
                                    let _ = client_or_replica_tx_sender.send(true).await?;
                                }

                                // Check what replconf parameter we have and act accordingly
                                // https://redis.io/commands/replconf
                                match replconf_params {
                                    ReplConfCommandParameter::Getack(ackvalue) => {
                                        // typically this is FROM the master, and is received by the replica.
                                        // So, if we are processing this, we are a replica.
                                        // Replies to this will go back over the OUTBOUND tcp connection to the master.
                                        // NOTE: Most replies are suppressed but these we need to send back to the master.
                                        info!("Replica received GETACK: {}", ackvalue);

                                        // check to make sure ackvalue is actually *
                                        if ackvalue == "*" {
                                            // We need to get the current offset value and send it back to the master.
                                            //
                                            // First, let's prepare the correct key message:
                                            // let info_key = InfoCommandParameter::Replication;

                                            // get the current replication data.
                                            if let Some(current_replication_data) =
                                                replication_actor_handle
                                                    .get_value(HostId::Myself)
                                                    .await
                                            {
                                                tracing::debug!(
                                                    "Retrieving replication data {:?} for {:?}",
                                                    current_replication_data,
                                                    host_id
                                                );

                                                // extract the current offset value.
                                                let current_offset =
                                                    current_replication_data.master_repl_offset;

                                                let repl_conf_ack = RespValue::array_from_slice(&[
                                                    "REPLCONF",
                                                    "ACK",
                                                    &current_offset.to_string(),
                                                ]);

                                                // convert it to an encoded string purely for debugging purposes
                                                let repl_conf_ack_encoded =
                                                    repl_conf_ack.to_encoded_string()?;

                                                tracing::debug!(
                                                    "Sending REPLCONF ACK: {}",
                                                    repl_conf_ack_encoded
                                                );

                                                // response.push(repl_conf_ack);

                                                // send the current offset value back to the master
                                                // NOTE: this does NOT go over the master_tx channel, which is only for replies TO the master.
                                                let _ = respond_to.send(Some(vec![repl_conf_ack]));
                                            } else {
                                                error!(
                                                    "Unable to find replication data for {:?}",
                                                    host_id
                                                );
                                            }
                                        }

                                        Ok(())
                                    }
                                    ReplConfCommandParameter::Ack(ack) => {
                                        // These are received by the master from the replica slaves.
                                        tracing::info!("Received ACK: {} from {:?}", ack, host_id);

                                        // get the current replica's replication data.
                                        // This is master's POV into this specific replica's offset.
                                        if let Some(mut current_replication_data) =
                                            replication_actor_handle
                                                .get_value(host_id.clone())
                                                .await
                                        {
                                            // we need to convert the request to a RESP string to count the bytes.
                                            // let value_as_string = request.to_encoded_string()?;

                                            // calculate how many bytes are in the value_as_string
                                            // let value_as_string_bytes =
                                            //     value_as_string.len() as i16;

                                            // extract the current offset value.
                                            // let current_offset =
                                            //     current_replication_data.master_repl_offset;

                                            // update the offset value.
                                            current_replication_data.master_repl_offset =
                                                ack as i16;

                                            // update the offset value in the replication actor.
                                            replication_actor_handle
                                                .set_value(
                                                    host_id.clone(),
                                                    current_replication_data,
                                                )
                                                .await;
                                        } else {
                                            // We don't have an offset value for this replica, possibly this was after a WAIT global reset.
<<<<<<< HEAD
                                           
=======
                                            error!(
                                                "Missing offset value for replica {:?}.",
                                                host_id
                                            );
>>>>>>> a4027fd1
                                        }
                                        // this is only ever received by the master, after REPLCONF GETACK *,
                                        // so we don't need to do anything here.
                                        let _ = respond_to.send(None);

                                        Ok(())
                                    }
                                    ReplConfCommandParameter::Capa => {
                                        let _ = respond_to.send(Some(vec![
                                            (RespValue::SimpleString("OK".to_string())),
                                        ]));

                                        Ok(())
                                    }
                                    ReplConfCommandParameter::ListeningPort(_port) => {
                                        // create a new record for a new replica, under the current master's repl ID.
                                        tracing::info!(
                                            "Creating a new replication record for {:?}.",
                                            host_id
                                        );

                                        if let Some(replication_data) =
                                            replication_actor_handle.get_value(HostId::Myself).await
                                        {
                                            replication_actor_handle
                                                .set_value(
                                                    host_id.clone(), // assuming the port we got and the port supplied are the same!
                                                    ReplicationSectionData {
                                                        role: crate::protocol::ServerRole::Slave, // msg comes from a replica, so it's a slave
                                                        master_replid: replication_data
                                                            .master_replid,
                                                        master_repl_offset: 0,
                                                    },
                                                )
                                                .await;
                                            let _ = respond_to.send(Some(vec![
                                                (RespValue::SimpleString("OK".to_string())),
                                            ]));
                                        }

                                        Ok(())
                                    }
                                }
                            }

                            Ok((_, RedisCommand::Psync(_replication_id, mut offset))) => {
                                // ignore the _replication_id for now. There are actually two of them:
                                // https://redis.io/docs/latest/operate/oss_and_stack/management/replication/#replication-id-explained

                                tracing::info!("PSYNC: Getting replication data for {:?}", host_id);

                                // Let's get the current replication values.
                                // let replication_data =
                                //     replication_actor_handle.get_value(host_id.clone()).await;

                                if let Some(mut replication_section_data) =
                                    replication_actor_handle.get_value(host_id.clone()).await
                                {
                                    // initialize the reply of Vec<Vec<u8>>
                                    //
                                    let mut reply: Vec<RespValue> = Vec::new();

                                    // check if the replica is asking for a full resynch
                                    if offset == -1 {
                                        // initial fullresync reply, reset offset to 0
                                        offset = 0;
                                    }

                                    tracing::info!(
                                        "For client {:?} storing offset {}",
                                        host_id,
                                        offset
                                    );

                                    // update the offset
                                    replication_section_data.master_repl_offset = offset;

                                    // persist the offset in the replication actor
                                    replication_actor_handle
                                        .set_value(
                                            host_id.clone(),
                                            replication_section_data.clone(),
                                        )
                                        .await;

                                    info!("Full resync triggered with offset {}", offset);

                                    reply.push(RespValue::SimpleString(format!(
                                        "FULLRESYNC {} {}",
                                        replication_section_data.master_replid,
                                        replication_section_data.master_repl_offset
                                    )));

                                    let rdb_file_contents = config_command_actor_handle
                                        .get_rdb()
                                        .await
                                        .context("Unable to load RDB file into memory")?;

                                    tracing::info!(
                                        "Retrieved config file contents {:?}.",
                                        rdb_file_contents
                                    );

                                    // add the rdb file to the reply, at this point reply has 2 elements, each Vec<u8>
                                    reply.push(RespValue::Rdb(rdb_file_contents));

                                    let _ = respond_to.send(Some(reply));
                                } else {
                                    error!("Failed to retrieve replication information");
                                    let _ = respond_to.send(None);
                                }

                                Ok(())
                            } // end of psync
                            Ok((_, RedisCommand::Wait(numreplicas, timeout))) => {
                                info!("Processing WAIT {} {}", numreplicas, timeout);

                                let replconf_getack_star: RespValue =
                                    RespValue::array_from_slice(&["REPLCONF", "GETACK", "*"]);

                                // let _ = replica_tx.send(replconf_getack_star.clone())?;

                                // get the replica count
                                // let replicas_in_sync =
                                    // replication_actor_handle.get_synced_replica_count().await;

                                // info!("We have {} in sync replicas.", replicas_in_sync);

                                // let's implement the wait command
                                // https://redis.io/commands/wait/
                                //
                                // The command takes two parameters:
                                // 1. numreplicas: The number of replicas that must be connected and in sync.
                                // 2. timeout: The maximum number of milliseconds to wait for the replicas to be connected and in sync.
                                //
                                // detailed OG implementation: https://github.com/redis/redis/blob/unstable/src/replication.c#L3548
                                // if replicas_in_sync >= numreplicas {
                                //     // we can return immediately
                                //     info!(
                                //         "{} > {}, returning immediately.",
                                //         replicas_in_sync, numreplicas
                                //     );
                                //     let _ = respond_to.send(Some(vec![
                                //         (RespValue::Integer(replicas_in_sync as i64)),
                                //     ]));
                                // } else {
                                // we need to wait for the replicas to be connected and in sync
                                // but we won't wait more than timeout milliseconds.
                                // Also, we will send REPLCONF ACK * to the replicas to get their current offset.
                                // This will update the offset in the replication actor.

                                // flush the replica in sync db because we are about to ask all replicas for their offsets
<<<<<<< HEAD
                                replication_actor_handle.reset_synced_replica_count().await;
=======
                                // replication_actor_handle.reset_synced_replica_count().await;
>>>>>>> a4027fd1

                                // ok now we wait for everyone to reply
                                info!("Starting the waiting period of {} milliseconds.", timeout);

                                let _ = replica_tx.send(replconf_getack_star)?;

                                let start_time = Instant::now();

                                sleep(Duration::from_millis(timeout.try_into()?)).await;

                                let elapsed_time = start_time.elapsed();
                                info!("Done waiting after {:?}!", elapsed_time);

                                // get the replica count again
                                let replicas_in_sync =
                                    replication_actor_handle.get_synced_replica_count().await;

                                let _ = respond_to.send(Some(vec![
                                    (RespValue::Integer(replicas_in_sync as i64)),
                                ]));
                                // }

                                Ok(())
                            }
                            _ => {
                                debug!("Unsupported command: {:?}", request_as_encoded_string);

                                Err(anyhow!("Unsupported command."))
                            }
                        }
                    }
                    RespValue::BulkString(_) => todo!(),
                    RespValue::Rdb(rdb) => {
                        info!("Received RDB file: {:?}", rdb);

                        // Import it into the config actor
                        config_command_actor_handle
                            .import_config(set_command_actor_handle.clone(), Some(rdb), expire_tx)
                            .await;

                        let _ = respond_to.send(None);

                        Ok(())
                    }
                }
            }
        }
    }
}<|MERGE_RESOLUTION|>--- conflicted
+++ resolved
@@ -495,14 +495,10 @@
                                                 .await;
                                         } else {
                                             // We don't have an offset value for this replica, possibly this was after a WAIT global reset.
-<<<<<<< HEAD
-                                           
-=======
                                             error!(
                                                 "Missing offset value for replica {:?}.",
                                                 host_id
                                             );
->>>>>>> a4027fd1
                                         }
                                         // this is only ever received by the master, after REPLCONF GETACK *,
                                         // so we don't need to do anything here.
@@ -655,11 +651,7 @@
                                 // This will update the offset in the replication actor.
 
                                 // flush the replica in sync db because we are about to ask all replicas for their offsets
-<<<<<<< HEAD
-                                replication_actor_handle.reset_synced_replica_count().await;
-=======
                                 // replication_actor_handle.reset_synced_replica_count().await;
->>>>>>> a4027fd1
 
                                 // ok now we wait for everyone to reply
                                 info!("Starting the waiting period of {} milliseconds.", timeout);
