--- conflicted
+++ resolved
@@ -36,11 +36,7 @@
         }
 
         // convert decimal ascii to string
-<<<<<<< HEAD
-        tracing::info!("Decoding: {:?}", src);
-=======
         tracing::debug!("Decoding: {:?}", src);
->>>>>>> d073db92
 
         match parse_resp(src) {
             Ok((remaining_bytes, parsed_message)) => {
@@ -66,11 +62,7 @@
     type Error = RedisError;
 
     fn encode(&mut self, item: RespValue, dst: &mut BytesMut) -> Result<(), Self::Error> {
-<<<<<<< HEAD
-        tracing::info!("Encoding: {:?}", item);
-=======
         tracing::debug!("Encoding: {:?}", item);
->>>>>>> d073db92
         match item {
             RespValue::SimpleString(s) => {
                 dst.extend_from_slice(b"+");
