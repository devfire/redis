use std::time::{SystemTime, UNIX_EPOCH};

use anyhow::Result;
use clap::Parser;

use protocol::{InfoSectionData, ServerRole, SetCommandParameter};

use tokio::sync::mpsc;
use tokio::time::{sleep, Duration};

pub mod actors;
pub mod cli;
pub mod errors;
pub mod handlers;
pub mod parsers;
pub mod protocol;
pub mod rdb;

use crate::cli::Cli;

use crate::handlers::{
    config_command::ConfigCommandActorHandle, info_command::InfoCommandActorHandle,
    replication::ReplicationActorHandle, request_processor::RequestProcessorActorHandle,
    set_command::SetCommandActorHandle,
};

use crate::protocol::{ConfigCommandParameter, InfoCommandParameter};

use env_logger::Env;
use log::{debug, info};
use resp::{encode_slice, Decoder};
use tokio::io::{AsyncReadExt, AsyncWriteExt};
use tokio::net::{TcpListener, TcpStream};

use async_channel;

#[tokio::main]
async fn main() -> anyhow::Result<()> {
    // Setup the logging framework
    let env = Env::default()
        .filter_or("LOG_LEVEL", "info")
        .write_style_or("LOG_STYLE", "always");

    env_logger::init_from_env(env);

    let cli = Cli::parse();

    // cli.port comes from cli.rs; default is 6379
    let socket_address = std::net::SocketAddr::from(([0, 0, 0, 0], cli.port));

    let listener = TcpListener::bind(socket_address).await?;

    info!("Redis is running on port {}.", cli.port);

    // Get a handle to the set actor, one per redis. This starts the actor.
    let set_command_actor_handle = SetCommandActorHandle::new();

    // Get a handle to the info actor, one per redis. This starts the actor.
    let info_command_actor_handle = InfoCommandActorHandle::new();

    // Get a handle to the config actor, one per redis. This starts the actor.
    let config_command_actor_handle = ConfigCommandActorHandle::new();

    // Get a handle to the replication actor, one per redis. This starts the actor.
    let _replication_actor_handle = ReplicationActorHandle::new();

    // this is where decoded resp values are sent for processing
    let request_processor_actor_handle = RequestProcessorActorHandle::new();

    let mut config_dir: String = "".to_string();

    // Create a multi-producer, single-consumer channel to send expiration messages.
    // The channel capacity is set to 9600.
    let (expire_tx, mut expire_rx) = mpsc::channel::<SetCommandParameter>(9600);

    // An async multi-producer multi-consumer channel,
    // where each message can be received by only one of all existing consumers.
    let (tcp_msgs_tx, tcp_msgs_rx) = async_channel::unbounded();

    // Create a multi-producer, single-consumer channel to recv messages from the master.
    // NOTE: these messages are replies coming back from the master, not commands to the master.
    let (master_tx, master_rx) = mpsc::channel::<String>(9600);

    // Check the value provided by the arguments.
    // Store the config values if they are valid.
    // NOTE: If nothing is passed, cli.rs has the default values for clap.
    if let Some(dir) = cli.dir.as_deref() {
        config_command_actor_handle
            .set_value(ConfigCommandParameter::Dir, dir)
            .await;
        info!("Config directory: {dir}");
        config_dir = dir.to_string();
    }

    if let Some(dbfilename) = cli.dbfilename.as_deref() {
        config_command_actor_handle
            .set_value(
                ConfigCommandParameter::DbFilename,
                &dbfilename.to_string_lossy(),
            )
            .await;
        info!("Config db filename: {}", dbfilename.display());
        let config_dbfilename = dbfilename.to_string_lossy().to_string();

        config_command_actor_handle
            .load_config(
                &config_dir,
                &config_dbfilename,
                set_command_actor_handle.clone(), // need to pass this to get direct access to the redis db
                expire_tx.clone(), // need to pass this to unlock expirations on config file load
            )
            .await;

        info!(
            "Config db dir: {} filename: {}",
            config_dir, config_dbfilename
        );
    }

    // initialize to being a master, override if we are a replica
    let mut info_data: InfoSectionData = InfoSectionData::new(ServerRole::Master);

    // see if we need to override it
    if let Some(replica) = cli.replicaof.as_deref() {
        let master_host_port_combo = replica.replace(" ", ":");

        // We can pass a string to TcpStream::connect, so no need to create SocketAddr
        // replication_actor_handle
        //     .connect_to_master(master_host_port_combo)
        //     .await;

        let stream = TcpStream::connect(&master_host_port_combo)
            .await
            .expect("Failed to establish connection to master.");

        // Must clone the actors handlers because tokio::spawn move will grab everything.
        let set_command_handler_clone = set_command_actor_handle.clone();
        let config_command_handler_clone = config_command_actor_handle.clone();
        let info_command_actor_handle_clone = info_command_actor_handle.clone();
        let request_processor_actor_handle_clone = request_processor_actor_handle.clone();

        let expire_tx_clone = expire_tx.clone();
        let tcp_msgs_rx_clone = tcp_msgs_rx.clone();
        let master_tx_clone = master_tx.clone();

        tokio::spawn(async move {
            process(
                stream,
                set_command_handler_clone,
                config_command_handler_clone,
                info_command_actor_handle_clone,
                request_processor_actor_handle_clone,
                expire_tx_clone,
                tcp_msgs_rx_clone,
                master_tx_clone,
            )
            .await
        });

        handshake(tcp_msgs_tx.clone(), master_rx, cli.port.to_string()).await?;

        // set the role to slave
        info_data = InfoSectionData::new(ServerRole::Slave);
        // use std::net::{IpAddr, Ipv4Addr, SocketAddr};
    }

    info_command_actor_handle
        .set_value(InfoCommandParameter::Replication, info_data)
        .await;

    // we must clone the handler to the SetActor because the whole thing is being moved into an expiry handle loop
    let set_command_handle_clone = set_command_actor_handle.clone();

    // This will listen for messages on the expire_tx channel.
    // Once a msg comes, it'll see if it's an expiry message and if it is,
    // will move everything and spawn off a thread to expire in the future.
    let _expiry_handle_loop = tokio::spawn(async move {
        // Start receiving messages from the channel by calling the recv method of the Receiver endpoint.
        // This method blocks until a message is received.
        while let Some(msg) = expire_rx.recv().await {
            // We may or may not need to expire a value. If not, no big deal, just wait again.
            if let Some(duration) = msg.expire {
                match duration {
                    // reminder: seconds are Unix timestamps
                    protocol::SetCommandExpireOption::EX(seconds) => {
                        // Must clone again because we're about to move this into a dedicated sleep thread.
                        let expire_command_handler_clone = set_command_handle_clone.clone();
                        let _expiry_handle = tokio::spawn(async move {
                            // get the current system time
                            let now = SystemTime::now();

                            // how many seconds have elapsed since beginning of time
                            let duration_since_epoch = now
                                .duration_since(UNIX_EPOCH)
                                // .ok()
                                .expect("Failed to calculate duration since epoch"); // Handle potential error

                            // i64 since it is possible for this to be negative, i.e. past time expiration
                            let expiry_time =
                                seconds as i64 - duration_since_epoch.as_secs() as i64;

                            // we sleep if this is NON negative
                            if !expiry_time < 0 {
                                info!("Sleeping for {} seconds.", expiry_time);
                                sleep(Duration::from_secs(expiry_time as u64)).await;
                            }

                            // Fire off a command to the handler to remove the value immediately.
                            expire_command_handler_clone.delete_value(&msg.key).await;
                        });
                    }
                    protocol::SetCommandExpireOption::PX(milliseconds) => {
                        // Must clone again because we're about to move this into a dedicated sleep thread.
                        let command_handler_expire_clone = set_command_handle_clone.clone();
                        let _expiry_handle = tokio::spawn(async move {
                            // get the current system time
                            let now = SystemTime::now();

                            // how many milliseconds have elapsed since beginning of time
                            let duration_since_epoch = now
                                .duration_since(UNIX_EPOCH)
                                // .ok()
                                .expect("Failed to calculate duration since epoch"); // Handle potential error

                            // i64 since it is possible for this to be negative, i.e. past time expiration
                            let expiry_time =
                                milliseconds as i64 - duration_since_epoch.as_millis() as i64;

                            // we sleep if this is NON negative
                            if !expiry_time < 0 {
                                info!("Sleeping for {} milliseconds.", expiry_time);
                                sleep(Duration::from_millis(expiry_time as u64)).await;
                            }

                            info!("Expiring {:?}", msg);

                            // Fire off a command to the handler to remove the value immediately.
                            command_handler_expire_clone.delete_value(&msg.key).await;
                        });
                    }
                    protocol::SetCommandExpireOption::EXAT(_) => todo!(),
                    protocol::SetCommandExpireOption::PXAT(_) => todo!(),
                    protocol::SetCommandExpireOption::KEEPTTL => todo!(),
                }
            }
        }
    });

    loop {
        // Asynchronously wait for an inbound TcpStream.
        let (stream, _) = listener.accept().await?;

        // Must clone the actors handlers because tokio::spawn move will grab everything.
        let set_command_handler_clone = set_command_actor_handle.clone();
        let config_command_handler_clone = config_command_actor_handle.clone();
        let info_command_actor_handle_clone = info_command_actor_handle.clone();
        let request_processor_actor_handle_clone = request_processor_actor_handle.clone();

        let expire_tx_clone = expire_tx.clone();
        let tcp_msgs_rx_clone = tcp_msgs_rx.clone();
        let master_tx_clone = master_tx.clone();
        //tcp_msgs_rx_clone.close(); // close the channel since redis as a server will never read it

        // Spawn our handler to be run asynchronously.
        // A new task is spawned for each inbound socket.  The socket is moved to the new task and processed there.
        tokio::spawn(async move {
            process(
                stream,
                set_command_handler_clone,
                config_command_handler_clone,
                info_command_actor_handle_clone,
                request_processor_actor_handle_clone,
                expire_tx_clone,
                tcp_msgs_rx_clone, // this channel can never send or receive from the main thread
                master_tx_clone,
            )
            .await
        });
    }
}

async fn handshake(
    tcp_msgs_tx: async_channel::Sender<Vec<u8>>,
    mut master_rx: mpsc::Receiver<String>,
    port: String,
) -> anyhow::Result<()> {
    // begin the replication handshake
    // STEP 1: PING
    let ping = ["PING"];

    // STEP 2: REPLCONF listening-port <PORT>
    // initialize the empty array
    let repl_conf_listening_port = ["REPLCONF", "listening-port", &port];

    // STEP 3: REPLCONF capa psync2
    // initialize the empty array
    let repl_conf_capa = ["REPLCONF", "capa", "psync2"];

    // send the PSYNC ? -1
    let psync = ["PSYNC", "?", "-1"];

    let handshake = vec![repl_conf_listening_port, repl_conf_capa, psync];

    // send the ping
    tcp_msgs_tx.send(encode_slice(&ping)).await?;

    // wait for a reply from the master before proceeding
    let reply = master_rx.recv().await;

    debug!("Received reply {:?}", reply);

    for command in handshake.iter() {
        // Send the value.
        // Encodes a slice of string to RESP binary buffer.
        // It is used to create a request command on redis client.
        // https://docs.rs/resp/latest/resp/fn.encode_slice.html
        tcp_msgs_tx.send(encode_slice(command)).await?;

        // wait for the +OK reply from the master before proceeding
        let reply = master_rx.recv().await;
        debug!("Received reply {:?}", reply);
    }

    Ok(())
}

async fn process(
    stream: TcpStream,
    set_command_actor_handle: SetCommandActorHandle,
    config_command_actor_handle: ConfigCommandActorHandle,
    info_command_actor_handle: InfoCommandActorHandle,
    request_processor_actor_handle: RequestProcessorActorHandle,
    expire_tx: mpsc::Sender<SetCommandParameter>,
    tcp_msgs_rx: async_channel::Receiver<Vec<u8>>,
    master_tx: mpsc::Sender<String>,
) -> Result<()> {
    // Split the TCP stream into a reader and writer.
    let (mut reader, mut writer) = stream.into_split();

    // Buffer to store the data
    let mut buf = vec![0; 1024];

    loop {
        tokio::select! {
            // Read data from the stream, n is the number of bytes read
            n = reader.read(&mut buf) => {
                match n {
                    Ok(0) => {
                        info!("Connection closed. Good bye.");
                        return Ok(()); // we don't want to return an error since an empty buffer is not a problem.
                    },
                    Err(e) => {
                        log::error!("{e}")
                    },
                    Ok(n) => {// https://docs.rs/resp/latest/resp/struct.Decoder.html
                        log::debug!("Received {} bytes", n);
                        let mut decoder = Decoder::new(std::io::BufReader::new(buf.as_slice()));

                        let request: resp::Value = decoder.decode().expect("Unable to decode request");

                        // a single request can generate multiple replies, so we need to iterate over them
                        // and send them to the client

                        // send the request to the request processor actor

                        if let Some(processed_value) = request_processor_actor_handle
                            .process_request(
                                request,
                                set_command_actor_handle.clone(),
                                config_command_actor_handle.clone(),
                                info_command_actor_handle.clone(),
                                expire_tx.clone(),
                                master_tx.clone(),
                            )
                            .await
                        {
<<<<<<< HEAD
                            // iterate over processed_value and send each one
                            for value in processed_value.iter() {
                                let _ = writer.write_all(value).await?;
                                writer.flush().await?;
                            }
                            // let _ = writer.write_all(&processed_value).await?;
                            // writer.flush().await?;
=======
                            // iterate over processed_value and send each one to the client
                            for value in processed_value.iter() {
                                let _ = writer.write_all(&value).await?;
                                writer.flush().await?;
                            }
>>>>>>> 325e3761
                        }
                    } // end Ok(n)
                } // end match
         } // end reader
         // see if we have any message to send to master
         msg = tcp_msgs_rx.recv() => {
            match msg {
                Ok(msg) => {
                    debug!("Sending message to master: {:?}", msg);
                    let _ = writer.write_all(&msg).await?;
                    writer.flush().await?;
                }
                Err(e) => {
                    log::error!("Something unexpected happened: {e}");
                }
            }
         }
        } // end tokio::select
    }
}<|MERGE_RESOLUTION|>--- conflicted
+++ resolved
@@ -374,21 +374,11 @@
                             )
                             .await
                         {
-<<<<<<< HEAD
-                            // iterate over processed_value and send each one
-                            for value in processed_value.iter() {
-                                let _ = writer.write_all(value).await?;
-                                writer.flush().await?;
-                            }
-                            // let _ = writer.write_all(&processed_value).await?;
-                            // writer.flush().await?;
-=======
                             // iterate over processed_value and send each one to the client
                             for value in processed_value.iter() {
                                 let _ = writer.write_all(&value).await?;
                                 writer.flush().await?;
                             }
->>>>>>> 325e3761
                         }
                     } // end Ok(n)
                 } // end match
