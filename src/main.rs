--- conflicted
+++ resolved
@@ -514,22 +514,6 @@
                         {
                              // get the current replication data.
                              let mut current_replication_data =
-<<<<<<< HEAD
-                             info_command_actor_handle
-                                 .get_value(InfoCommandParameter::Replication)
-                                 .await
-                                 .expect(
-                                     "Unable to get current replication data.",
-                                 );
-
-                             // we need to convert the request to a RESP string to count the bytes.
-                             let request_as_encoded_string = request.to_encoded_string().expect("Failed to encode request as a string.");
-
-                             // calculate how many bytes are in the value_as_string
-                             let request_bytes = request_as_encoded_string.len() as i16;
-
-                             tracing::info!("Encoded string: {:?} has {} bytes", request_as_encoded_string, request_bytes);
-=======
                              info_command_actor_handle.get_value(InfoCommandParameter::Replication).await.expect("Unable to get current replication data.",);
 
                              // we need to convert the request to a RESP string to count the bytes.
@@ -537,28 +521,15 @@
 
                              // calculate how many bytes are in the value_as_string
                              let value_as_string_bytes = value_as_string.len() as i16;
->>>>>>> 10954a39
 
                              // extract the current offset value.
                              let current_offset = current_replication_data.master_repl_offset;
 
                              // update the offset value.
-<<<<<<< HEAD
-                             current_replication_data.master_repl_offset = current_offset + request_bytes;
-
-                             // update the offset value in the info actor.
-                             info_command_actor_handle
-                                 .set_value(
-                                     InfoCommandParameter::Replication,
-                                     current_replication_data,
-                                 )
-                                 .await;
-=======
                              current_replication_data.master_repl_offset = current_offset + value_as_string_bytes;
 
                              // update the offset value in the info actor.
                              info_command_actor_handle.set_value(InfoCommandParameter::Replication,current_replication_data,).await;
->>>>>>> 10954a39
 
                             debug!("Only REPLCONF ACK commands are sent back to master: {:?}", processed_value);
                             // iterate over processed_value and send each one to the client
