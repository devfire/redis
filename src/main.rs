use crate::resp::value::RespValue;

use anyhow::Result;
use clap::Parser;
use futures::{SinkExt, StreamExt};
use resp::codec::RespCodec;
use std::time::{SystemTime, UNIX_EPOCH};
use tokio_util::codec::{FramedRead, FramedWrite};

use protocol::{InfoSectionData, ServerRole, SetCommandParameter};
<<<<<<< HEAD
use tracing::{debug, error, info, warn};
=======
use tracing::{debug, error};
>>>>>>> d073db92

use tokio::sync::{broadcast, mpsc};
use tokio::time::{sleep, Duration};

pub mod actors;
pub mod cli;
pub mod errors;
pub mod handlers;
pub mod parsers;
pub mod protocol;
pub mod rdb;
pub mod resp;

use crate::cli::Cli;

use crate::handlers::{
    config_command::ConfigCommandActorHandle,
    info_command::InfoCommandActorHandle,
    // replication::ReplicationActorHandle,
    request_processor::RequestProcessorActorHandle,
    set_command::SetCommandActorHandle,
};

use crate::protocol::{ConfigCommandParameter, InfoCommandParameter};

// use env_logger::Env;
// use log::{debug, info};
// use resp::{encode_slice, Decoder};

// use tokio::io::{AsyncReadExt, AsyncWriteExt};
use tokio::net::{TcpListener, TcpStream};

use async_channel;

#[tokio::main]
async fn main() -> anyhow::Result<()> {
    // construct a subscriber that prints formatted traces to stdout
    let subscriber = tracing_subscriber::FmtSubscriber::new();
    // use that subscriber to process traces emitted after this point
    tracing::subscriber::set_global_default(subscriber)?;

    // Setup the logging framework
    // let env = Env::default()
    //     .filter_or("LOG_LEVEL", "info")
    //     .write_style_or("LOG_STYLE", "always");

    // env_logger::init_from_env(env);

    let cli = Cli::parse();

    // cli.port comes from cli.rs; default is 6379
    let socket_address = std::net::SocketAddr::from(([0, 0, 0, 0], cli.port));

    let listener = TcpListener::bind(socket_address).await?;

    tracing::info!("Redis is running on port {}.", cli.port);

    // Get a handle to the set actor, one per redis. This starts the actor.
    let set_command_actor_handle = SetCommandActorHandle::new();

    // Get a handle to the info actor, one per redis. This starts the actor.
    let info_command_actor_handle = InfoCommandActorHandle::new();

    // Get a handle to the config actor, one per redis. This starts the actor.
    let config_command_actor_handle = ConfigCommandActorHandle::new();

    // Get a handle to the replication actor, one per redis. This starts the actor.
    // let _replication_actor_handle = ReplicationActorHandle::new();

    // this is where decoded resp values are sent for processing
    let request_processor_actor_handle = RequestProcessorActorHandle::new();

    // let mut config_dir: String = "".to_string();

    // Create a multi-producer, single-consumer channel to send expiration messages.
    // The channel capacity is set to 9600.
    let (expire_tx, mut expire_rx) = mpsc::channel::<SetCommandParameter>(9600);

    // An async multi-producer multi-consumer channel,
    // where each message can be received by only one of all existing consumers.
    let (tcp_msgs_tx, tcp_msgs_rx) = async_channel::unbounded();

    // Create a multi-producer, single-consumer channel to recv messages from the master.
    // NOTE: these messages are replies coming back from the master, not commands to the master.
    // Used by handshake() to receive ack +OK replies from the master.
    let (master_tx, master_rx) = mpsc::channel::<String>(9600);

    // Setup a tokio broadcast channel to communicate all writeable updates to all the replicas.
    // This is a multi-producer, multi-consumer channel.
    // Both the replica_tx Sender and replica_rx Receiver are cloned and passed to the client handler.
    // The replica_tx is given to request_processor_actor_handle.process_request() to send writeable updates to the replica,
    // via the same initial connection that the replica used to connect to the master.
    //
    // NOTE: the master handler that got created as part of the outbound connection from the replica to the master,
    // does not handle replication messages. It only sends commands to the master and receives replies.
    // Basically, from master's POV, a replica is just a client. But from replica's POV, it acts as a client to the master,
    // receiving replies from the master via the master_rx channel.
    let (replica_tx, _replica_rx) = broadcast::channel::<RespValue>(9600);

    // Check the value provided by the arguments.
    // Store the config values if they are valid.
    // NOTE: If nothing is passed, cli.rs has the default values for clap.
    if let Some(dir) = cli.dir.as_deref() {
        config_command_actor_handle
            .set_value(ConfigCommandParameter::Dir, dir)
            .await;
        // tracing::debug!("Config directory: {dir}");
        // config_dir = dir.to_string();
    }

    if let Some(dbfilename) = cli.dbfilename.as_deref() {
        config_command_actor_handle
            .set_value(
                ConfigCommandParameter::DbFilename,
                &dbfilename.to_string_lossy(),
            )
            .await;
        // debug!("Config db filename: {}", dbfilename.display());
        // let config_dbfilename = dbfilename.to_string_lossy().to_string();

        config_command_actor_handle
            .import_config(
                set_command_actor_handle.clone(), // need to pass this to get direct access to the redis db
                None,                             // load from disk
                expire_tx.clone(), // need to pass this to unlock expirations on config file load
            )
            .await;

        // debug!(
        //     "Config db dir: {} filename: {}",
        //     config_dir, config_dbfilename
        // );
    }

    // initialize to being a master, override if we are a replica
    let mut info_data: InfoSectionData = InfoSectionData::new(ServerRole::Master);

    // see if we need to override it
    if let Some(replica) = cli.replicaof.as_deref() {
        let master_host_port_combo = replica.replace(" ", ":");

        // We can pass a string to TcpStream::connect, so no need to create SocketAddr
        // replication_actor_handle
        //     .connect_to_master(master_host_port_combo)
        //     .await;

        let stream = TcpStream::connect(&master_host_port_combo)
            .await
            .expect("Failed to establish connection to master.");

        // Must clone the actors handlers because tokio::spawn move will grab everything.
        let set_command_handler_clone = set_command_actor_handle.clone();
        let config_command_handler_clone = config_command_actor_handle.clone();
        let info_command_actor_handle_clone = info_command_actor_handle.clone();
        let request_processor_actor_handle_clone = request_processor_actor_handle.clone();

        let expire_tx_clone = expire_tx.clone();
        let tcp_msgs_rx_clone = tcp_msgs_rx.clone();
        let master_tx_clone = master_tx.clone();
        // let replica_tx_clone = replica_tx.clone();

        tokio::spawn(async move {
            handle_connection_to_master(
                stream,
                set_command_handler_clone,
                config_command_handler_clone,
                info_command_actor_handle_clone,
                request_processor_actor_handle_clone,
                expire_tx_clone,
                tcp_msgs_rx_clone,
                master_tx_clone,
                // replica_tx_clone, // used to send replication messages to the replica
            )
            .await
        });

        handshake(tcp_msgs_tx.clone(), master_rx, cli.port.to_string()).await?;

        debug!(
            "Handshake completed, connected to master at {}.",
            master_host_port_combo
        );
        // set the role to slave
        info_data = InfoSectionData::new(ServerRole::Slave);
        // use std::net::{IpAddr, Ipv4Addr, SocketAddr};
    }

    info_command_actor_handle
        .set_value(InfoCommandParameter::Replication, info_data)
        .await;

    // we must clone the handler to the SetActor because the whole thing is being moved into an expiry handle loop
    let set_command_handle_clone = set_command_actor_handle.clone();

    // This will listen for messages on the expire_tx channel.
    // Once a msg comes, it'll see if it's an expiry message and if it is,
    // will move everything and spawn off a thread to expire in the future.
    let _expiry_handle_loop = tokio::spawn(async move {
        // Start receiving messages from the channel by calling the recv method of the Receiver endpoint.
        // This method blocks until a message is received.
        while let Some(msg) = expire_rx.recv().await {
            // We may or may not need to expire a value. If not, no big deal, just wait again.
            if let Some(duration) = msg.expire {
                match duration {
                    // reminder: seconds are Unix timestamps
                    protocol::SetCommandExpireOption::EX(seconds) => {
                        // Must clone again because we're about to move this into a dedicated sleep thread.
                        let expire_command_handler_clone = set_command_handle_clone.clone();
                        let _expiry_handle = tokio::spawn(async move {
                            // get the current system time
                            let now = SystemTime::now();

                            // how many seconds have elapsed since beginning of time
                            let duration_since_epoch = now
                                .duration_since(UNIX_EPOCH)
                                // .ok()
                                .expect("Failed to calculate duration since epoch"); // Handle potential error

                            // i64 since it is possible for this to be negative, i.e. past time expiration
                            let expiry_time =
                                seconds as i64 - duration_since_epoch.as_secs() as i64;

                            // we sleep if this is NON negative
                            if !expiry_time < 0 {
                                debug!("Sleeping for {} seconds.", expiry_time);
                                sleep(Duration::from_secs(expiry_time as u64)).await;
                            }

                            // Fire off a command to the handler to remove the value immediately.
                            expire_command_handler_clone.delete_value(&msg.key).await;
                        });
                    }
                    protocol::SetCommandExpireOption::PX(milliseconds) => {
                        // Must clone again because we're about to move this into a dedicated sleep thread.
                        let command_handler_expire_clone = set_command_handle_clone.clone();
                        let _expiry_handle = tokio::spawn(async move {
                            // get the current system time
                            let now = SystemTime::now();

                            // how many milliseconds have elapsed since beginning of time
                            let duration_since_epoch = now
                                .duration_since(UNIX_EPOCH)
                                // .ok()
                                .expect("Failed to calculate duration since epoch"); // Handle potential error

                            // i64 since it is possible for this to be negative, i.e. past time expiration
                            let expiry_time =
                                milliseconds as i64 - duration_since_epoch.as_millis() as i64;

                            // we sleep if this is NON negative
                            if !expiry_time < 0 {
                                debug!("Sleeping for {} milliseconds.", expiry_time);
                                sleep(Duration::from_millis(expiry_time as u64)).await;
                            }

                            debug!("Expiring {:?}", msg);

                            // Fire off a command to the handler to remove the value immediately.
                            command_handler_expire_clone.delete_value(&msg.key).await;
                        });
                    }
                    protocol::SetCommandExpireOption::EXAT(_) => todo!(),
                    protocol::SetCommandExpireOption::PXAT(_) => todo!(),
                    protocol::SetCommandExpireOption::KEEPTTL => todo!(),
                }
            }
        }
    });

    loop {
        // Asynchronously wait for an inbound TcpStream.
        let (stream, _) = listener.accept().await?;

        // Must clone the actors handlers because tokio::spawn move will grab everything.
        let set_command_handler_clone = set_command_actor_handle.clone();
        let config_command_handler_clone = config_command_actor_handle.clone();
        let info_command_actor_handle_clone = info_command_actor_handle.clone();
        let request_processor_actor_handle_clone = request_processor_actor_handle.clone();

        let expire_tx_clone = expire_tx.clone();
        // let tcp_msgs_rx_clone = tcp_msgs_rx.clone();
        let master_tx_clone = master_tx.clone();

        let replica_tx_clone = replica_tx.clone();
        let replica_rx_subscriber = replica_tx.subscribe();
        //tcp_msgs_rx_clone.close(); // close the channel since redis as a server will never read it

        // Spawn our handler to be run asynchronously.
        // A new task is spawned for each inbound socket.  The socket is moved to the new task and processed there.
        tokio::spawn(async move {
            handle_connection_from_clients(
                stream,
                set_command_handler_clone,
                config_command_handler_clone,
                info_command_actor_handle_clone,
                request_processor_actor_handle_clone,
                expire_tx_clone,
                master_tx_clone,
                replica_tx_clone,
                replica_rx_subscriber,
            )
            .await
        });
    }
}

// #[tracing::instrument]
async fn handshake(
    tcp_msgs_tx: async_channel::Sender<RespValue>,
    mut master_rx: mpsc::Receiver<String>,
    port: String,
) -> anyhow::Result<()> {
    // begin the replication handshake
    // STEP 1: PING
    let ping = RespValue::array_from_slice(&["PING"]);

    // STEP 2: REPLCONF listening-port <PORT>
    // initialize the empty array
    let repl_conf_listening_port =
        RespValue::array_from_slice(&["REPLCONF", "listening-port", &port]);

    // STEP 3: REPLCONF capa psync2
    // initialize the empty array
    let repl_conf_capa = RespValue::array_from_slice(&["REPLCONF", "capa", "psync2"]);

    // STEP 4: send the PSYNC ? -1
    let psync = RespValue::array_from_slice(&["PSYNC", "?", "-1"]);

    // let handshake_commands = vec![repl_conf_listening_port, repl_conf_capa, psync];

    // send the ping
    tcp_msgs_tx.send(ping).await?;
    // wait for a reply from the master before proceeding
    let reply = master_rx.recv().await;
    debug!("HANDSHAKE: master replied to ping {:?}", reply);

    // send the REPLCONF listening-port <PORT>
    tcp_msgs_tx.send(repl_conf_listening_port).await?;
    // wait for a reply from the master before proceeding
    let reply = master_rx.recv().await;
    debug!("HANDSHAKE: master replied {:?}", reply);

    // send the REPLCONF capa psync2
    tcp_msgs_tx.send(repl_conf_capa).await?;
    // wait for a reply from the master before proceeding
    let reply = master_rx.recv().await;
    debug!("HANDSHAKE: master replied {:?}", reply);

<<<<<<< HEAD
    info!("Master replied {:?}", reply);
=======
    // send the PSYNC ? -1
    tcp_msgs_tx.send(psync).await?; 
    // no waiting any more, we are done with the handshake
>>>>>>> d073db92


    // for command in handshake_commands.into_iter() {
    //     // Send the value.
    //     // Encodes a slice of string to RESP binary buffer.
    //     // It is used to create a request command on redis client.
    //     // https://docs.rs/resp/latest/resp/fn.encode_slice.html
    //     tcp_msgs_tx.send(command).await?;

    //     // wait for the +OK reply from the master before proceeding
    //     let reply = master_rx.recv().await;
    //     debug!("HANDSHAKE: master replied {:?}", reply);
    // }

    debug!("Handshake completed.");

    Ok(())
}

// This function will handle the connection from the client.
// The reason why we need two separate functions, one for clients and one for master,
// is because the replica will be acting as a client, sending commands to the master and receiving replies.
//
// But the handle_connection_from_clients() function will only be receiving commands from clients and sending replies.
// In other words, a redis instance can be both, a replica client to the master, and a server to its own clients.
// So, this is the "server" part of the redis instance.
// #[tracing::instrument]
async fn handle_connection_from_clients(
    stream: TcpStream,
    set_command_actor_handle: SetCommandActorHandle,
    config_command_actor_handle: ConfigCommandActorHandle,
    info_command_actor_handle: InfoCommandActorHandle,
    request_processor_actor_handle: RequestProcessorActorHandle,
    expire_tx: mpsc::Sender<SetCommandParameter>,
    master_tx: mpsc::Sender<String>, // passthrough to request_processor_actor_handle
    replica_tx: broadcast::Sender<RespValue>, // used to send replication messages to the replica
    mut replica_rx: broadcast::Receiver<RespValue>, // used to receive replication messages from the master
) -> anyhow::Result<()> {
    // Split the TCP stream into a reader and writer.
    let (reader, writer) = stream.into_split();

    let mut reader = FramedRead::new(reader, RespCodec::new());
    let mut writer = FramedWrite::new(writer, RespCodec::new());

    // This is a channel to let the thread know whether the client is a replica or not.
    // We need to know because replication messages are only sent to replicas, not to redis-cli clients.
    let (client_or_replica_tx, mut client_or_replica_rx) = mpsc::channel::<bool>(3);

    let mut am_i_replica: bool = false;

    loop {
        tokio::select! {
            Some(msg) = reader.next() => {
                match msg {
                    Ok(request) => {
                        // send the request to the request processor actor.
<<<<<<< HEAD
                        info!("Client reader returned RESP: {:?}", request);
=======
                        tracing::info!("Client reader returned RESP: {:?}", request);
>>>>>>> d073db92
                        if let Some(processed_value) = request_processor_actor_handle
                            .process_request(
                                request,
                                set_command_actor_handle.clone(),
                                config_command_actor_handle.clone(),
                                info_command_actor_handle.clone(),
                                expire_tx.clone(),
                                master_tx.clone(), // these are ack +OK replies from the master back to handshake()
                                Some(replica_tx.clone()), // used to send replication messages to the replica
                                Some(client_or_replica_tx.clone()), // used to update replica status
                            )
                            .await
                        {
<<<<<<< HEAD
                            info!("Sending replies to client: {:?}", processed_value);
                            // iterate over processed_value and send each one to the client
                            for value in processed_value.iter() {
                                info!("Sending response to client: {:?}", value);
=======
                            tracing::info!("Sending replies to client: {:?}", processed_value);
                            // iterate over processed_value and send each one to the client
                            for value in processed_value.iter() {
                                debug!("Sending response to client: {:?}", value);
>>>>>>> d073db92
                                let _ = writer.send(value.clone()).await?;
                            }
                        }
                    }
                    Err(e) => {
                        error!("Unable to decode request from client: {e}");
                    }
                }
            }
         msg = replica_rx.recv() => {
            match msg {
                Ok(msg) => {
                    // Send replication messages only to replicas, not to other clients.
                    if am_i_replica {
                        tracing::info!("Sending message to replica: {:?}", msg);
                        let _ = writer.send(msg).await?;
                        // writer.flush().await?;
                    } else {
                        debug!("Not sending replication message to non-replica client.");
                    }
                }
                Err(e) => {
                    error!("Something unexpected happened: {e}");
                }
            }
         }
         Some(msg) = client_or_replica_rx.recv() => {
            // // if let Some(client_type) = msg {
            //     // check to make sure this client is a replica, not a redis-cli client.
            //     // if it is a redis-cli client, we don't want to send replication messages to it.
            //     // we only want to send replication messages to replicas.
                am_i_replica  = msg;

                debug!("Updated client replica status to {:?}", am_i_replica);
            // // }
         }
        } // end tokio::select
    }
}

// This is the "client" part of the redis instance.
// #[tracing::instrument]
async fn handle_connection_to_master(
    stream: TcpStream,
    set_command_actor_handle: SetCommandActorHandle,
    config_command_actor_handle: ConfigCommandActorHandle,
    info_command_actor_handle: InfoCommandActorHandle,
    request_processor_actor_handle: RequestProcessorActorHandle,
    expire_tx: mpsc::Sender<SetCommandParameter>,
    tcp_msgs_rx: async_channel::Receiver<RespValue>,
    master_tx: mpsc::Sender<String>, // passthrough to request_processor_actor_handle
) -> Result<()> {
    // Split the TCP stream into a reader and writer.
    let (reader, writer) = stream.into_split();

    let mut reader = FramedRead::new(reader, RespCodec::new());
    let mut writer = FramedWrite::new(writer, RespCodec::new());

    loop {
        tokio::select! {
            // Read data from the stream, n is the number of bytes read
            Some(msg) = reader.next() => {
                match msg {
                    Ok(request) => {
<<<<<<< HEAD
                        info!("Master reader returned RESP: {:?}", request);
=======
                        tracing::info!("Master reader returned RESP: {:?}", request);
>>>>>>> d073db92
                        // send the request to the request processor actor
                        if let Some(processed_value) = request_processor_actor_handle
                            .process_request(
                                request,
                                set_command_actor_handle.clone(),
                                config_command_actor_handle.clone(),
                                info_command_actor_handle.clone(),
                                expire_tx.clone(),
                                master_tx.clone(), // these are ack +OK replies from the master back to handshake()
                                None, // connections to master cannot receive replication messages
                                None, // connections to master cannot update replica status
                            )
                            .await
                        {
<<<<<<< HEAD
                            warn!("Replies to master are suppressed: {:?}", processed_value);
=======
                            debug!("Replies to master are suppressed: {:?}", processed_value);
>>>>>>> d073db92
                            // iterate over processed_value and send each one to the client
                            // for value in processed_value.iter() {
                            //     let _ = writer.send(value.clone()).await?;
                            // }
                        }
                    }
                    Err(e) => {
                        error!("Unable to decode request from master: {e}");
                    }
                } // end match
         } // end reader
         // see if we have any message to send to master.
         // handshake() is the only function communicating on this channel.
         // NOTE: this channel is async_channel::unbounded(), which means only 1 msg will be processed by all consumers, like AWS SQS.
         // However, we only have 1 consumer, the master, so this is fine. This is because a replica only connects to 1 master.
         msg = tcp_msgs_rx.recv() => {
            match msg {
                Ok(msg) => {
                    info!("Sending message to master: {:?}", msg);
                    let _ = writer.send(msg).await?;
                    // writer.flush().await?;
                }
                Err(e) => {
                    error!("Something unexpected happened: {e}");
                }
            }
         }
        } // end tokio::select
    }
}<|MERGE_RESOLUTION|>--- conflicted
+++ resolved
@@ -8,11 +8,7 @@
 use tokio_util::codec::{FramedRead, FramedWrite};
 
 use protocol::{InfoSectionData, ServerRole, SetCommandParameter};
-<<<<<<< HEAD
-use tracing::{debug, error, info, warn};
-=======
 use tracing::{debug, error};
->>>>>>> d073db92
 
 use tokio::sync::{broadcast, mpsc};
 use tokio::time::{sleep, Duration};
@@ -361,13 +357,9 @@
     let reply = master_rx.recv().await;
     debug!("HANDSHAKE: master replied {:?}", reply);
 
-<<<<<<< HEAD
-    info!("Master replied {:?}", reply);
-=======
     // send the PSYNC ? -1
     tcp_msgs_tx.send(psync).await?; 
     // no waiting any more, we are done with the handshake
->>>>>>> d073db92
 
 
     // for command in handshake_commands.into_iter() {
@@ -424,11 +416,7 @@
                 match msg {
                     Ok(request) => {
                         // send the request to the request processor actor.
-<<<<<<< HEAD
-                        info!("Client reader returned RESP: {:?}", request);
-=======
                         tracing::info!("Client reader returned RESP: {:?}", request);
->>>>>>> d073db92
                         if let Some(processed_value) = request_processor_actor_handle
                             .process_request(
                                 request,
@@ -442,17 +430,10 @@
                             )
                             .await
                         {
-<<<<<<< HEAD
-                            info!("Sending replies to client: {:?}", processed_value);
-                            // iterate over processed_value and send each one to the client
-                            for value in processed_value.iter() {
-                                info!("Sending response to client: {:?}", value);
-=======
                             tracing::info!("Sending replies to client: {:?}", processed_value);
                             // iterate over processed_value and send each one to the client
                             for value in processed_value.iter() {
                                 debug!("Sending response to client: {:?}", value);
->>>>>>> d073db92
                                 let _ = writer.send(value.clone()).await?;
                             }
                         }
@@ -517,11 +498,7 @@
             Some(msg) = reader.next() => {
                 match msg {
                     Ok(request) => {
-<<<<<<< HEAD
-                        info!("Master reader returned RESP: {:?}", request);
-=======
                         tracing::info!("Master reader returned RESP: {:?}", request);
->>>>>>> d073db92
                         // send the request to the request processor actor
                         if let Some(processed_value) = request_processor_actor_handle
                             .process_request(
@@ -536,11 +513,7 @@
                             )
                             .await
                         {
-<<<<<<< HEAD
-                            warn!("Replies to master are suppressed: {:?}", processed_value);
-=======
                             debug!("Replies to master are suppressed: {:?}", processed_value);
->>>>>>> d073db92
                             // iterate over processed_value and send each one to the client
                             // for value in processed_value.iter() {
                             //     let _ = writer.send(value.clone()).await?;
