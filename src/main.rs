--- conflicted
+++ resolved
@@ -1,16 +1,3 @@
-<<<<<<< HEAD
-use crate::resp::value::RespValue;
-
-use actors::messages::HostId;
-use anyhow::{ensure, Context, Result};
-
-use clap::Parser;
-// use errors::RedisError;
-use futures::{SinkExt, StreamExt};
-use resp::codec::RespCodec;
-use std::path::Path;
-use std::time::{SystemTime, UNIX_EPOCH};
-=======
 use std::path::Path;
 
 use crate::resp::value::RespValue;
@@ -24,7 +11,6 @@
 use resp::codec::RespCodec;
 use utils::{expire_value, generate_replication_id, handshake, update_master_offset};
 // use std::time::{SystemTime, UNIX_EPOCH};
->>>>>>> 39d2cb0d
 use tokio_util::codec::{FramedRead, FramedWrite};
 use tracing::level_filters::LevelFilter;
 
@@ -33,11 +19,7 @@
 use tracing_subscriber::{prelude::*, EnvFilter};
 
 use tokio::sync::{broadcast, mpsc};
-<<<<<<< HEAD
-use tokio::time::{sleep, Duration};
-=======
 // use tokio::time::{sleep, Duration};
->>>>>>> 39d2cb0d
 
 // for master repl id generation
 use rand::distributions::Alphanumeric;
@@ -48,15 +30,12 @@
 pub mod cli;
 pub mod errors;
 pub mod handlers;
-<<<<<<< HEAD
-=======
 pub mod intervals;
->>>>>>> 39d2cb0d
 pub mod parsers;
 pub mod protocol;
 pub mod rdb;
 pub mod resp;
-<<<<<<< HEAD
+pub mod utils;
 
 use crate::cli::Cli;
 
@@ -71,23 +50,6 @@
 // use log::{debug, info};
 // use resp::{encode_slice, Decoder};
 
-=======
-pub mod utils;
-
-use crate::cli::Cli;
-
-use crate::handlers::{
-    config_command::ConfigCommandActorHandle, replication::ReplicationActorHandle,
-    request_processor::RequestProcessorActorHandle, set_command::SetCommandActorHandle,
-};
-
-use crate::protocol::ConfigCommandParameter;
-
-// use env_logger::Env;
-// use log::{debug, info};
-// use resp::{encode_slice, Decoder};
-
->>>>>>> 39d2cb0d
 // use tokio::io::{AsyncReadExt, AsyncWriteExt};
 use tokio::net::{TcpListener, TcpStream};
 
@@ -107,22 +69,6 @@
         .with(filter)
         .init();
 
-<<<<<<< HEAD
-    // Set the subscriber as the default for the application
-    // subscriber.init();
-
-    // construct a subscriber that prints formatted traces to stdout
-    // let subscriber = tracing_subscriber::FmtSubscriber::new();
-    // use that subscriber to process traces emitted after this point
-    // tracing::subscriber::set_global_default(subscriber)?;
-
-    // Setup the logging framework
-    // let env = Env::default()
-    //     .filter_or("LOG_LEVEL", "info")
-    //     .write_style_or("LOG_STYLE", "always");
-
-    // env_logger::init_from_env(env);
-
     let cli = Cli::parse();
 
     // let ip_listen = "0.0.0.0".to_string();
@@ -132,19 +78,7 @@
 
     let listener = TcpListener::bind(socket_address).await?;
 
-    tracing::info!("Redis is running on port {}.", cli.port);
-=======
-    let cli = Cli::parse();
-
-    // let ip_listen = "0.0.0.0".to_string();
-
-    // cli.port comes from cli.rs; default is 6379
-    let socket_address = std::net::SocketAddr::from(([0, 0, 0, 0], cli.port));
-
-    let listener = TcpListener::bind(socket_address).await?;
-
     tracing::debug!("Redis is running on port {}.", cli.port);
->>>>>>> 39d2cb0d
 
     // Get a handle to the set actor, one per redis. This starts the actor.
     let set_command_actor_handle = SetCommandActorHandle::new();
@@ -158,11 +92,6 @@
     // this is where decoded resp values are sent for processing
     let request_processor_actor_handle = RequestProcessorActorHandle::new();
 
-<<<<<<< HEAD
-    // let mut config_dir: String = "".to_string();
-
-=======
->>>>>>> 39d2cb0d
     // Create a multi-producer, single-consumer channel to send expiration messages.
     // The channel capacity is set to 9600.
     let (expire_tx, mut expire_rx) = mpsc::channel::<SetCommandParameter>(9600);
@@ -189,95 +118,21 @@
     // receiving replies from the master via the master_rx channel.
     let (replica_tx, _replica_rx) = broadcast::channel::<RespValue>(9600);
 
-<<<<<<< HEAD
-=======
     // we have a special consumer that gets the payload destined to the replicas and updates master's own offset calculations
 
->>>>>>> 39d2cb0d
     // Check the value provided by the arguments.
     // Store the config values if they are valid.
     // NOTE: If nothing is passed, cli.rs has the default values for clap.
     if let Some(dir) = cli.dir.as_deref() {
         // This macro is equivalent to if !$cond { return Err(anyhow!($args...)); }.
         // https://docs.rs/anyhow/latest/anyhow/macro.ensure.html
-<<<<<<< HEAD
-=======
         // NOTE: we cannot use ensure! because this exits; instead we need to create the file if it
         // doesn't exist.
->>>>>>> 39d2cb0d
         ensure!(Path::new(&dir).exists(), "Directory {} not found.", dir);
 
         config_command_actor_handle
             .set_value(ConfigCommandParameter::Dir, dir)
             .await;
-<<<<<<< HEAD
-        // tracing::debug!("Config directory: {dir}");
-        // config_dir = dir.to_string();
-    }
-
-    if let Some(dbfilename) = cli.dbfilename.as_deref() {
-        ensure!(
-            Path::new(&dbfilename).exists(),
-            "Dbfilename {} not found.",
-            dbfilename.to_string_lossy()
-        );
-
-        config_command_actor_handle
-            .set_value(
-                ConfigCommandParameter::DbFilename,
-                &dbfilename.to_string_lossy(),
-            )
-            .await;
-        // debug!("Config db filename: {}", dbfilename.display());
-        // let config_dbfilename = dbfilename.to_string_lossy().to_string();
-
-        config_command_actor_handle
-            .import_config(
-                set_command_actor_handle.clone(), // need to pass this to get direct access to the redis db
-                None,                             // load from disk
-                expire_tx.clone(), // need to pass this to unlock expirations on config file load
-            )
-            .await;
-
-        // debug!(
-        //     "Config db dir: {} filename: {}",
-        //     config_dir, config_dbfilename
-        // );
-    }
-
-    // initialize to being a master, override if we are a replica.
-    // PROBLEM: master_repl_id gets created as part of new() but only masters get to create one.
-    // We need to modify this to allow empty ReplicationSectionData, without a new repl_id being created.
-    let replication_data: ReplicationSectionData = ReplicationSectionData {
-        role: ServerRole::Master,
-        master_replid: generate_replication_id(),
-        master_repl_offset: 0,
-    };
-
-    replication_actor_handle
-        .set_value(HostId::Myself, replication_data)
-        .await;
-
-    // see if we need to override it
-    if let Some(replica) = cli.replicaof.as_deref() {
-        let master_host_port_combo = replica.replace(" ", ":");
-
-        // We can pass a string to TcpStream::connect, so no need to create SocketAddr
-        let stream = TcpStream::connect(&master_host_port_combo)
-            .await
-            .expect("Failed to establish connection to master."); // panic is ok here since this is not a recoverable error.
-
-        // Must clone the actors handlers because tokio::spawn move will grab everything.
-        let set_command_handler_clone = set_command_actor_handle.clone();
-        let config_command_handler_clone = config_command_actor_handle.clone();
-        let replication_actor_handle_clone = replication_actor_handle.clone();
-        let request_processor_actor_handle_clone = request_processor_actor_handle.clone();
-
-        let expire_tx_clone = expire_tx.clone();
-        let tcp_msgs_rx_clone = tcp_msgs_rx.clone();
-        let master_tx_clone = master_tx.clone();
-        let replica_tx_clone = replica_tx.clone();
-=======
     }
 
     if let Some(dbfilename) = cli.dbfilename.as_deref() {
@@ -396,82 +251,6 @@
         let (stream, socket_address) = listener.accept().await?;
 
         debug!("Received connection from {}", socket_address);
-
-        // Must clone the actors handlers because tokio::spawn move will grab everything.
-        let set_command_handler_clone = set_command_actor_handle.clone();
-        let config_command_handler_clone = config_command_actor_handle.clone();
-        let info_command_actor_handle_clone = replication_actor_handle.clone();
-        let request_processor_actor_handle_clone = request_processor_actor_handle.clone();
-
-        let expire_tx_clone = expire_tx.clone();
-        let master_tx_clone = master_tx.clone();
-
-        let replica_tx_clone = replica_tx.clone();
-        // let replica_rx_subscriber = replica_tx.subscribe();
->>>>>>> 39d2cb0d
-
-        tokio::spawn(async move {
-<<<<<<< HEAD
-            handle_connection_to_master(
-                stream,
-                set_command_handler_clone,
-                config_command_handler_clone,
-                replication_actor_handle_clone,
-                request_processor_actor_handle_clone,
-                expire_tx_clone,
-                tcp_msgs_rx_clone,
-                master_tx_clone,
-                replica_tx_clone, // used to send replication messages to the replica
-=======
-            handle_connection_from_clients(
-                stream,
-                set_command_handler_clone,
-                config_command_handler_clone,
-                info_command_actor_handle_clone,
-                request_processor_actor_handle_clone,
-                expire_tx_clone,
-                master_tx_clone,
-                replica_tx_clone,
-                // replica_rx_subscriber,
->>>>>>> 39d2cb0d
-            )
-            .await
-        });
-
-<<<<<<< HEAD
-        // now we know we are a replica, we get our replid from the master
-        handshake(
-            tcp_msgs_tx.clone(),
-            master_rx,
-            cli.port,
-            replication_actor_handle.clone(),
-        )
-        .await?;
-
-        // use std::net::{IpAddr, Ipv4Addr, SocketAddr};
-    }
-
-    // we must clone the handler to the SetActor because the whole thing is being moved into an expiry handle loop
-    let set_command_handle_expiry_clone = set_command_actor_handle.clone();
-
-    // This will listen for messages on the expire_tx channel.
-    // Once a msg comes, it'll see if it's an expiry message and if it is,
-    // will move everything and spawn off a thread to expire in the future.
-    let _expiry_handle_loop: tokio::task::JoinHandle<Result<()>> = tokio::spawn(async move {
-        // Start receiving messages from the channel by calling the recv method of the Receiver endpoint.
-        // This method blocks until a message is received.
-        while let Some(msg) = expire_rx.recv().await {
-            expire_value(msg, set_command_handle_expiry_clone.clone()).await?;
-        }
-
-        Ok(())
-    });
-
-    loop {
-        // Asynchronously wait for an inbound TcpStream.
-        let (stream, socket_address) = listener.accept().await?;
-
-        info!("Received connection from {}", socket_address);
 
         // Must clone the actors handlers because tokio::spawn move will grab everything.
         let set_command_handler_clone = set_command_actor_handle.clone();
@@ -504,373 +283,6 @@
     }
 }
 
-fn generate_replication_id() -> String {
-    // Initialize a random number generator based on the current thread.
-    let mut rng = thread_rng();
-
-    // Create a sequence of 40 random alphanumeric characters.
-    let repl_id: String = iter::repeat(())
-        // Map each iteration to a randomly chosen alphanumeric character.
-        .map(|()| rng.sample(Alphanumeric))
-        // Convert the sampled character into its char representation.
-        .map(char::from)
-        .take(40) // Take only the first 40 characters.
-        .collect(); // Collect the characters into a String.
-
-    repl_id
-}
-
-async fn expire_value(
-    msg: SetCommandParameter,
-    set_command_actor_handle: SetCommandActorHandle,
-) -> anyhow::Result<()> {
-    // We may or may not need to expire a value. If not, no big deal, just wait again.
-    if let Some(duration) = msg.expire {
-        match duration {
-            // reminder: seconds are Unix timestamps
-            protocol::SetCommandExpireOption::EX(seconds) => {
-                // Must clone again because we're about to move this into a dedicated sleep thread.
-                let expire_command_handler_clone = set_command_actor_handle.clone();
-
-                // NOTE: type annotations are needed here
-                let _expiry_handle: tokio::task::JoinHandle<Result<()>> =
-                    tokio::spawn(async move {
-                        // get the current system time
-                        let now = SystemTime::now();
-
-                        // how many seconds have elapsed since beginning of time
-                        let duration_since_epoch = now.duration_since(UNIX_EPOCH)?;
-
-                        // i64 since it is possible for this to be negative, i.e. past time expiration
-                        let expiry_time = seconds as i64 - duration_since_epoch.as_secs() as i64;
-
-                        // we sleep if this is NON negative
-                        if !expiry_time < 0 {
-                            debug!("Sleeping for {} seconds.", expiry_time);
-                            sleep(Duration::from_secs(expiry_time as u64)).await;
-                        }
-
-                        // Fire off a command to the handler to remove the value immediately.
-                        expire_command_handler_clone.delete_value(&msg.key).await;
-
-                        Ok(())
-                    });
-            }
-            protocol::SetCommandExpireOption::PX(milliseconds) => {
-                // Must clone again because we're about to move this into a dedicated sleep thread.
-                let command_handler_expire_clone = set_command_actor_handle.clone();
-                let _expiry_handle: tokio::task::JoinHandle<Result<()>> =
-                    tokio::spawn(async move {
-                        // get the current system time
-                        let now = SystemTime::now();
-
-                        // how many milliseconds have elapsed since beginning of time
-                        let duration_since_epoch = now.duration_since(UNIX_EPOCH)?;
-
-                        // i64 since it is possible for this to be negative, i.e. past time expiration
-                        let expiry_time =
-                            milliseconds as i64 - duration_since_epoch.as_millis() as i64;
-
-                        // we sleep if this is NON negative
-                        if !expiry_time < 0 {
-                            debug!("Sleeping for {} milliseconds.", expiry_time);
-                            sleep(Duration::from_millis(expiry_time as u64)).await;
-                        }
-
-                        // Fire off a command to the handler to remove the value immediately.
-                        command_handler_expire_clone.delete_value(&msg.key).await;
-
-                        Ok(())
-                    });
-            }
-            protocol::SetCommandExpireOption::EXAT(_) => todo!(),
-            protocol::SetCommandExpireOption::PXAT(_) => todo!(),
-            protocol::SetCommandExpireOption::KEEPTTL => todo!(),
-        }
-    }
-
-    Ok(())
-}
-// #[tracing::instrument]
-async fn handshake(
-    tcp_msgs_tx: async_channel::Sender<RespValue>,
-    mut master_rx: mpsc::Receiver<String>,
-    port: u16,
-    replication_actor_handle: ReplicationActorHandle,
-) -> anyhow::Result<()> {
-    // begin the replication handshake
-    // STEP 1: PING
-    let ping = RespValue::array_from_slice(&["PING"]);
-
-    // STEP 2: REPLCONF listening-port <PORT>
-    // initialize the empty array
-    let repl_conf_listening_port =
-        RespValue::array_from_slice(&["REPLCONF", "listening-port", &port.to_string()]);
-
-    // STEP 3: REPLCONF capa psync2
-    // initialize the empty array
-    let repl_conf_capa = RespValue::array_from_slice(&["REPLCONF", "capa", "psync2"]);
-
-    // STEP 4: send the PSYNC ? -1
-    let psync = RespValue::array_from_slice(&["PSYNC", "?", "-1"]);
-
-    // // let handshake_commands = vec![repl_conf_listening_port, repl_conf_capa, psync];
-
-    // send the ping
-    tcp_msgs_tx.send(ping).await?;
-    // wait for a reply from the master before proceeding
-    let reply = master_rx
-        .recv()
-        .await
-        .context("Failed to receive a reply from master after sending PING.")?;
-    info!("HANDSHAKE PING: master replied to ping {:?}", reply);
-
-    // send the REPLCONF listening-port <PORT>
-    tcp_msgs_tx.send(repl_conf_listening_port).await?;
-    // wait for a reply from the master before proceeding
-    let reply = master_rx.recv().await.context(
-        "Failed to receive a reply from master after sending REPLCONF listening-port <PORT>.",
-    )?;
-    info!(
-        "HANDSHAKE REPLCONF listening-port <PORT>: master replied {:?}",
-        reply
-    );
-
-    // send the REPLCONF capa psync2
-    tcp_msgs_tx.send(repl_conf_capa).await?;
-    // wait for a reply from the master before proceeding
-    let reply = master_rx
-        .recv()
-        .await
-        .context("Failed to receive a reply from master after sending REPLCONF capa psync2.")?;
-    info!("HANDSHAKE REPLCONF capa psync2: master replied {:?}", reply);
-
-    // send the PSYNC ? -1
-    /*
-        When a replica connects to a master for the first time, it sends a PSYNC ? -1 command.
-        This is the replica's way of telling the master that it doesn't have any data yet, and needs to be fully resynchronized.
-
-        The master acknowledges this by sending a FULLRESYNC response to the replica.
-        After sending the FULLRESYNC response, the master will then send a RDB file of its current state to the replica.
-        The replica is expected to load the file into memory, replacing its current state.
-    */
-    tcp_msgs_tx.send(psync).await?;
-
-    // wait for a reply from the master before proceeding
-    // let replication_id =
-    // info!("HANDSHAKE PSYNC ? -1: master replied {:?}", replication_id);
-
-    let replication_data: ReplicationSectionData = ReplicationSectionData {
-        role: ServerRole::Slave,
-        master_replid: master_rx
-            .recv()
-            .await
-            .context("Failed to receive a reply from master after sending PSYNC ? -1.")?, // master will reply with its repl id
-        master_repl_offset: 0,
-    };
-
-    replication_actor_handle
-        .set_value(HostId::Myself, replication_data)
-        .await;
-
-    // We are done with the handshake!
-    tracing::info!("Handshake completed.");
-
-    Ok(())
-
-    // Ok(replication_id)
-}
-
-// This function will handle the connection from the client.
-// The reason why we need two separate functions, one for clients and one for master,
-// is because the replica will be acting as a client, sending commands to the master and receiving replies.
-//
-// But the handle_connection_from_clients() function will only be receiving commands from clients and sending replies.
-// In other words, a redis instance can be both, a replica client to the master, and a server to its own clients.
-// So, this is the "server" part of the redis instance.
-// #[tracing::instrument]
-async fn handle_connection_from_clients(
-    stream: TcpStream,
-    set_command_actor_handle: SetCommandActorHandle,
-    config_command_actor_handle: ConfigCommandActorHandle,
-    replication_actor_handle: ReplicationActorHandle,
-    request_processor_actor_handle: RequestProcessorActorHandle,
-    expire_tx: mpsc::Sender<SetCommandParameter>,
-    master_tx: mpsc::Sender<String>, // passthrough to request_processor_actor_handle
-    replica_tx: broadcast::Sender<RespValue>, // used to send replication messages to the replica
-                                     // mut replica_rx: broadcast::Receiver<RespValue>, // used to receive replication messages from the master
-) -> anyhow::Result<()> {
-    let client_address = stream.peer_addr().map(|addr| addr)?;
-
-    let client_ip = client_address.ip().to_string();
-    let client_port = client_address.port();
-
-    let host_id = HostId::Host {
-        ip: client_ip,
-        port: client_port,
-    };
-    tracing::info!("Handling connection from {:?}", host_id);
-
-    let mut replica_rx = replica_tx.subscribe();
-
-    info!("Subscribed to replica updates {:?}", replica_rx);
-
-    // Split the TCP stream into a reader and writer.
-    let (reader, writer) = stream.into_split();
-
-    let mut reader = FramedRead::new(reader, RespCodec::new());
-    let mut writer = FramedWrite::new(writer, RespCodec::new());
-
-    // This is a channel to let the thread know whether the client is a replica or not.
-    // We need to know because replication messages are only sent to replicas, not to redis-cli clients.
-    let (client_or_replica_tx, mut client_or_replica_rx) = mpsc::channel::<bool>(3);
-
-    let mut am_i_replica: bool = false;
-
-    loop {
-        tokio::select! {
-            Some(msg) = reader.next() => {
-                match msg {
-                    Ok(request) => {
-                        // send the request to the request processor actor.
-                        tracing::info!("Received {:?} from client: {:?}", request.to_encoded_string()?, host_id);
-                        if let Some(processed_values) = request_processor_actor_handle
-                            .process_request(
-                                request,
-                                set_command_actor_handle.clone(),
-                                config_command_actor_handle.clone(),
-                                replication_actor_handle.clone(),
-                                host_id.clone(),
-                                expire_tx.clone(),
-                                master_tx.clone(), // these are ack +OK replies from the master back to handshake()
-                                replica_tx.clone(), // used to send replication messages to the replica
-                                Some(client_or_replica_tx.clone()), // used to update replica status
-                            )
-                            .await
-                        {
-                            tracing::info!("Preparing to send {} responses to client: {:?}", processed_values.len(), processed_values);
-
-                            // iterate over processed_value and send each one to the client
-                            for value in &processed_values {
-                                // info!("Sending response {:?} to client: {:?}", value.to_encoded_string()?, host_id);
-                                let _ = writer.send(value.clone()).await?;
-
-                                tracing::debug!("Done sending, moving to the next value.");
-                            }
-                        }
-                    }
-                    Err(e) => {
-                        error!("Unable to decode request from client: {e}");
-                    }
-                }
-            }
-         msg = replica_rx.recv() => {
-            tracing::info!("replica_rx channel received {:?} for {:?}", msg.clone()?.to_encoded_string()?, host_id);
-            match msg {
-                Ok(msg) => {
-                    // Send replication messages only to replicas, not to other clients.
-                    if am_i_replica {
-                        tracing::info!("Sending message {:?} to replica: {:?}", msg.to_encoded_string()?, host_id);
-                        let _ = writer.send(msg).await?;
-                        // writer.flush().await?;
-                    } else {
-                        tracing::info!("Not forwarding message to non-replica client {:?}.", host_id);
-                    }
-                }
-                Err(e) => {
-                    error!("Something unexpected happened: {e}");
-                }
-            }
-         }
-         Some(msg) = client_or_replica_rx.recv() => {
-            // // if let Some(client_type) = msg {
-                // check to make sure this client is a replica, not a redis-cli client.
-                // if it is a redis-cli client, we don't want to send replication messages to it.
-                // we only want to send replication messages to replicas.
-                am_i_replica  = msg;
-
-                tracing::info!("Updated client {:?} replica status to {}", host_id, am_i_replica);
-            // // }
-         }
-        } // end tokio::select
-    }
-}
-
-// This is the "client" part of the redis instance.
-// #[tracing::instrument]
-async fn handle_connection_to_master(
-    stream: TcpStream,
-    set_command_actor_handle: SetCommandActorHandle,
-    config_command_actor_handle: ConfigCommandActorHandle,
-    replication_actor_handle: ReplicationActorHandle,
-    request_processor_actor_handle: RequestProcessorActorHandle,
-    expire_tx: mpsc::Sender<SetCommandParameter>,
-    tcp_msgs_rx: async_channel::Receiver<RespValue>,
-    master_tx: mpsc::Sender<String>, // passthrough to request_processor_actor_handle
-    replica_tx: broadcast::Sender<RespValue>, // used to send replication messages to the replica
-) -> Result<()> {
-    // Split the TCP stream into a reader and writer.
-    let (reader, writer) = stream.into_split();
-
-    let mut reader = FramedRead::new(reader, RespCodec::new());
-    let mut writer = FramedWrite::new(writer, RespCodec::new());
-
-    loop {
-        tokio::select! {
-            // Read data from the stream, n is the number of bytes read
-            Some(msg) = reader.next() => {
-                match msg {
-                    Ok(request) => {
-                        // send the request to the request processor actor
-                        if let Some(processed_value) = request_processor_actor_handle
-                            .process_request(
-                                request.clone(),
-                                set_command_actor_handle.clone(),
-                                config_command_actor_handle.clone(),
-                                replication_actor_handle.clone(),
-                                HostId::Myself, // we are a replica, creating outbound connections, so we are Myself
-                                expire_tx.clone(),
-                                master_tx.clone(), // these are ack +OK replies from the master back to handshake()
-                                replica_tx.clone(), // this enables daisy chaining of replicas to other replicas
-                                None, // connections to master cannot update replica status
-                            )
-                            .await
-                        {
-                             // This is replica's own offset calculations.
-                             // First, let's get our current replication data from replica's POV.
-                            if let Some(mut current_replication_data) = replication_actor_handle.get_value(HostId::Myself).await {
-                                // we need to convert the request to a RESP string to count the bytes.
-                                let value_as_string = request.to_encoded_string()?;
-
-                                // calculate how many bytes are in the value_as_string
-                                let value_as_string_bytes = value_as_string.len() as i16;
-
-                                // extract the current offset value.
-                                let current_offset = current_replication_data.master_repl_offset;
-
-                                // update the offset value.
-                                current_replication_data.master_repl_offset = current_offset + value_as_string_bytes;
-
-                                // update the offset value in the replication actor.
-                                replication_actor_handle.set_value(HostId::Myself,current_replication_data).await;
-
-                                debug!("Only REPLCONF ACK commands are sent back to master: {:?}", processed_value);
-                                // iterate over processed_value and send each one to the client
-
-                                let strings_to_reply = "REPLCONF";
-                                for value in processed_value.iter() {
-                                    // check to see if processed_value contains REPLCONF in the encoded string
-                                    if value.to_encoded_string()?.contains(strings_to_reply) {
-                                        info!("Sending response to master: {:?}", value.to_encoded_string()?);
-                                        let _ = writer.send(value.clone()).await?;
-                                    }
-                                }
-                            } else {
-                                error!("Unable to locate replica replication data");
-                            }
-
-
-=======
 // This function will handle the connection from the client.
 // The reason why we need two separate functions, one for clients and one for master,
 // is because the replica will be acting as a client, sending commands to the master and receiving replies.
@@ -1086,7 +498,6 @@
                                         let _ = writer.send(value.clone()).await?;
                                     }
                                 }
->>>>>>> 39d2cb0d
                         }
                     }
                     Err(e) => {
@@ -1101,11 +512,7 @@
          msg = tcp_msgs_rx.recv() => {
             match msg {
                 Ok(msg) => {
-<<<<<<< HEAD
-                    tracing::info!("Sending message to master: {:?}", msg.to_encoded_string()?);
-=======
                     tracing::debug!("Sending message to master: {:?}", msg.to_encoded_string()?);
->>>>>>> 39d2cb0d
                     let _ = writer.send(msg).await?;
                     // writer.flush().await?;
                 }
