use std::time::{SystemTime, UNIX_EPOCH};

use anyhow::Result;
use clap::Parser;

use protocol::{InfoSectionData, ServerRole, SetCommandParameter};

use tokio::sync::mpsc;
use tokio::time::{sleep, Duration};

pub mod actors;
pub mod cli;
pub mod errors;
pub mod handlers;
pub mod parsers;
pub mod protocol;
pub mod rdb;

use crate::cli::Cli;

use crate::handlers::{
    config_command::ConfigCommandActorHandle, info_command::InfoCommandActorHandle,
    replication::ReplicationActorHandle, request_processor::RequestProcessorActorHandle,
    set_command::SetCommandActorHandle,
};

use crate::protocol::{ConfigCommandParameter, InfoCommandParameter};

use env_logger::Env;
use log::{debug, info};
use resp::{encode_slice, Decoder, Value};
use tokio::io::{AsyncReadExt, AsyncWriteExt};
use tokio::net::{TcpListener, TcpStream};

use async_channel;

#[tokio::main]
async fn main() -> anyhow::Result<()> {
    // Setup the logging framework
    let env = Env::default()
        .filter_or("LOG_LEVEL", "info")
        .write_style_or("LOG_STYLE", "always");

    env_logger::init_from_env(env);

    let cli = Cli::parse();

    // Get a handle to the set actor, one per redis. This starts the actor.
    let set_command_actor_handle = SetCommandActorHandle::new();

    // Get a handle to the info actor, one per redis. This starts the actor.
    let info_command_actor_handle = InfoCommandActorHandle::new();

    // Get a handle to the config actor, one per redis. This starts the actor.
    let config_command_actor_handle = ConfigCommandActorHandle::new();

    // Get a handle to the replication actor, one per redis. This starts the actor.
    let _replication_actor_handle = ReplicationActorHandle::new();

    // this is where decoded resp values are sent for processing
    let request_processor_actor_handle = RequestProcessorActorHandle::new();

    let mut config_dir: String = "".to_string();

    // Create a multi-producer, single-consumer channel to send expiration messages.
    // The channel capacity is set to 9600.
    let (expire_tx, mut expire_rx) = mpsc::channel::<SetCommandParameter>(9600);

    // An async multi-producer multi-consumer channel,
    // where each message can be received by only one of all existing consumers.
    let (tcp_msgs_tx, tcp_msgs_rx) = async_channel::unbounded();

    // Check the value provided by the arguments.
    // Store the config values if they are valid.
    // NOTE: If nothing is passed, cli.rs has the default values for clap.
    if let Some(dir) = cli.dir.as_deref() {
        config_command_actor_handle
            .set_value(ConfigCommandParameter::Dir, dir)
            .await;
        info!("Config directory: {dir}");
        config_dir = dir.to_string();
    }

    if let Some(dbfilename) = cli.dbfilename.as_deref() {
        config_command_actor_handle
            .set_value(
                ConfigCommandParameter::DbFilename,
                &dbfilename.to_string_lossy(),
            )
            .await;
        info!("Config db filename: {}", dbfilename.display());
        let config_dbfilename = dbfilename.to_string_lossy().to_string();

        config_command_actor_handle
            .load_config(
                &config_dir,
                &config_dbfilename,
                set_command_actor_handle.clone(), // need to pass this to get direct access to the redis db
                expire_tx.clone(), // need to pass this to unlock expirations on config file load
            )
            .await;

        info!(
            "Config db dir: {} filename: {}",
            config_dir, config_dbfilename
        );
    }

    // initialize to being a master, override if we are a replica
    let mut info_data: InfoSectionData = InfoSectionData::new(ServerRole::Master);

    // see if we need to override it
    if let Some(replica) = cli.replicaof.as_deref() {
        let master_host_port_combo = replica.replace(" ", ":");

        // We can pass a string to TcpStream::connect, so no need to create SocketAddr
        // replication_actor_handle
        //     .connect_to_master(master_host_port_combo)
        //     .await;

        let stream = TcpStream::connect(&master_host_port_combo)
            .await
            .expect("Failed to establish connection to master.");

        // Must clone the actors handlers because tokio::spawn move will grab everything.
        let set_command_handler_clone = set_command_actor_handle.clone();
        let config_command_handler_clone = config_command_actor_handle.clone();
        let info_command_actor_handle_clone = info_command_actor_handle.clone();
        let request_processor_actor_handle_clone = request_processor_actor_handle.clone();

        let expire_tx_clone = expire_tx.clone();
        let tcp_msgs_rx_clone = tcp_msgs_rx.clone();

<<<<<<< HEAD
        // Buffer to store the data
        let mut buf = vec![0; 1024];

        // Read data from the stream, n is the number of bytes read
        let n = reader
            .read(&mut buf)
            .await
            .expect("Unable to read from buffer");

        // send REPLCONF next,this is the replica notifying the master of the port it's listening on.
        // part 2 of the handshake
        let handshake2 =
            resp::encode_slice(&["REPLCONF", "listening-port", cli.port.to_string().as_str()]);
=======
        tokio::spawn(async move {
            process(
                stream,
                set_command_handler_clone,
                config_command_handler_clone,
                info_command_actor_handle_clone,
                request_processor_actor_handle_clone,
                expire_tx_clone,
                tcp_msgs_rx_clone,
            )
            .await
        });
>>>>>>> 6a8c190b

        // begin the replication handshake
        // STEP 1: PING
        let mut ping = ["PING"];
        // send the ping
        tcp_msgs_tx.send(encode_slice(&ping)).await?;

        // STEP 2: REPLCONF listening-port <PORT>
        // initialize the empty array
        let repl_conf_listening_port = ["REPLCONF", "listening-port", &cli.port.to_string()];

        // Send the value.
        // Encodes a slice of string to RESP binary buffer.
        // It is used to create a request command on redis client.
        // https://docs.rs/resp/latest/resp/fn.encode_slice.html
        tcp_msgs_tx
            .send(encode_slice(&repl_conf_listening_port))
            .await?;

<<<<<<< HEAD
=======
        // STEP 3: REPLCONF capa psync2
        // initialize the empty array
        let repl_conf_capa = ["REPLCONF", "capa", "psync2"];

        tcp_msgs_tx.send(encode_slice(&repl_conf_capa)).await?;

        // set the role to slave
>>>>>>> 6a8c190b
        info_data = InfoSectionData::new(ServerRole::Slave);
        // use std::net::{IpAddr, Ipv4Addr, SocketAddr};
    }

    info_command_actor_handle
        .set_value(InfoCommandParameter::Replication, info_data)
        .await;

    // we must clone the handler to the SetActor because the whole thing is being moved into an expiry handle loop
    let set_command_handle_clone = set_command_actor_handle.clone();

    // This will listen for messages on the expire_tx channel.
    // Once a msg comes, it'll see if it's an expiry message and if it is,
    // will move everything and spawn off a thread to expire in the future.
    let _expiry_handle_loop = tokio::spawn(async move {
        // Start receiving messages from the channel by calling the recv method of the Receiver endpoint.
        // This method blocks until a message is received.
        while let Some(msg) = expire_rx.recv().await {
            // We may or may not need to expire a value. If not, no big deal, just wait again.
            if let Some(duration) = msg.expire {
                match duration {
                    // reminder: seconds are Unix timestamps
                    protocol::SetCommandExpireOption::EX(seconds) => {
                        // Must clone again because we're about to move this into a dedicated sleep thread.
                        let expire_command_handler_clone = set_command_handle_clone.clone();
                        let _expiry_handle = tokio::spawn(async move {
                            // get the current system time
                            let now = SystemTime::now();

                            // how many seconds have elapsed since beginning of time
                            let duration_since_epoch = now
                                .duration_since(UNIX_EPOCH)
                                // .ok()
                                .expect("Failed to calculate duration since epoch"); // Handle potential error

                            // i64 since it is possible for this to be negative, i.e. past time expiration
                            let expiry_time =
                                seconds as i64 - duration_since_epoch.as_secs() as i64;

                            // we sleep if this is NON negative
                            if !expiry_time < 0 {
                                info!("Sleeping for {} seconds.", expiry_time);
                                sleep(Duration::from_secs(expiry_time as u64)).await;
                            }

                            // Fire off a command to the handler to remove the value immediately.
                            expire_command_handler_clone.delete_value(&msg.key).await;
                        });
                    }
                    protocol::SetCommandExpireOption::PX(milliseconds) => {
                        // Must clone again because we're about to move this into a dedicated sleep thread.
                        let command_handler_expire_clone = set_command_handle_clone.clone();
                        let _expiry_handle = tokio::spawn(async move {
                            // get the current system time
                            let now = SystemTime::now();

                            // how many milliseconds have elapsed since beginning of time
                            let duration_since_epoch = now
                                .duration_since(UNIX_EPOCH)
                                // .ok()
                                .expect("Failed to calculate duration since epoch"); // Handle potential error

                            // i64 since it is possible for this to be negative, i.e. past time expiration
                            let expiry_time =
                                milliseconds as i64 - duration_since_epoch.as_millis() as i64;

                            // we sleep if this is NON negative
                            if !expiry_time < 0 {
                                info!("Sleeping for {} milliseconds.", expiry_time);
                                sleep(Duration::from_millis(expiry_time as u64)).await;
                            }

                            info!("Expiring {:?}", msg);

                            // Fire off a command to the handler to remove the value immediately.
                            command_handler_expire_clone.delete_value(&msg.key).await;
                        });
                    }
                    protocol::SetCommandExpireOption::EXAT(_) => todo!(),
                    protocol::SetCommandExpireOption::PXAT(_) => todo!(),
                    protocol::SetCommandExpireOption::KEEPTTL => todo!(),
                }
            }
        }
    });

    // cli.port comes from cli.rs; default is 6379
    let socket_address = std::net::SocketAddr::from(([0, 0, 0, 0], cli.port));

    let listener = TcpListener::bind(socket_address).await?;

    info!("Redis is running on port {}.", cli.port);

    loop {
        // Asynchronously wait for an inbound TcpStream.
        let (stream, _) = listener.accept().await?;

        // Must clone the actors handlers because tokio::spawn move will grab everything.
        let set_command_handler_clone = set_command_actor_handle.clone();
        let config_command_handler_clone = config_command_actor_handle.clone();
        let info_command_actor_handle_clone = info_command_actor_handle.clone();
        let request_processor_actor_handle_clone = request_processor_actor_handle.clone();

        let expire_tx_clone = expire_tx.clone();
        let tcp_msgs_rx_clone = tcp_msgs_rx.clone();
        // tcp_msgs_rx_clone.close(); // close the channel since redis as a server will never read it

        // Spawn our handler to be run asynchronously.
        // A new task is spawned for each inbound socket.  The socket is moved to the new task and processed there.
        tokio::spawn(async move {
            process(
                stream,
                set_command_handler_clone,
                config_command_handler_clone,
                info_command_actor_handle_clone,
                request_processor_actor_handle_clone,
                expire_tx_clone,
                tcp_msgs_rx_clone, // this channel can never send or receive from the main thread
            )
            .await
        });
    }
}

async fn process(
    stream: TcpStream,
    set_command_actor_handle: SetCommandActorHandle,
    config_command_actor_handle: ConfigCommandActorHandle,
    info_command_actor_handle: InfoCommandActorHandle,
    request_processor_actor_handle: RequestProcessorActorHandle,
    expire_tx: mpsc::Sender<SetCommandParameter>,
    tcp_msgs_rx: async_channel::Receiver<Vec<u8>>,
) -> Result<()> {
    // Split the TCP stream into a reader and writer.
    let (mut reader, mut writer) = stream.into_split();

    // Buffer to store the data
    let mut buf = vec![0; 1024];

    loop {
        tokio::select! {
            // Read data from the stream, n is the number of bytes read
            n = reader.read(&mut buf) => {
                match n {
                    Ok(0) => {
                        info!("Connection closed. Good bye.");
                        return Ok(()); // we don't want to return an error since an empty buffer is not a problem.
                    },
                    Err(e) => {
                        log::error!("{e}")
                    },
                    Ok(n) => {// https://docs.rs/resp/latest/resp/struct.Decoder.html
                        log::debug!("Received {} bytes", n);
                        let mut decoder = Decoder::new(std::io::BufReader::new(buf.as_slice()));

                        let request: resp::Value = decoder.decode().expect("Unable to decode request");

                        // send the request to the request processor actor
                        if let Some(processed_value) = request_processor_actor_handle
                            .process_request(
                                request,
                                set_command_actor_handle.clone(),
                                config_command_actor_handle.clone(),
                                info_command_actor_handle.clone(),
                                expire_tx.clone(),
                            )
                            .await
                        {
                            // encode the Value as a binary Vec
                            let encoded_value = resp::encode(&processed_value);
                            let _ = writer.write_all(&encoded_value).await?;
                            writer.flush().await?;
                        }
                    } // end Ok(n)
                } // end match
         } // end reader
         // see if we have any message to send to master
         msg = tcp_msgs_rx.recv() => {
            match msg {
                Ok(msg) => {
                    debug!("Sending message to master: {:?}", msg);
                    let _ = writer.write_all(&msg).await?;
                    writer.flush().await?;
                }
                Err(e) => {
                    log::error!("Something unexpected happened: {e}");
                }
            }
         }
        } // end tokio::select
    }
}<|MERGE_RESOLUTION|>--- conflicted
+++ resolved
@@ -131,21 +131,6 @@
         let expire_tx_clone = expire_tx.clone();
         let tcp_msgs_rx_clone = tcp_msgs_rx.clone();
 
-<<<<<<< HEAD
-        // Buffer to store the data
-        let mut buf = vec![0; 1024];
-
-        // Read data from the stream, n is the number of bytes read
-        let n = reader
-            .read(&mut buf)
-            .await
-            .expect("Unable to read from buffer");
-
-        // send REPLCONF next,this is the replica notifying the master of the port it's listening on.
-        // part 2 of the handshake
-        let handshake2 =
-            resp::encode_slice(&["REPLCONF", "listening-port", cli.port.to_string().as_str()]);
-=======
         tokio::spawn(async move {
             process(
                 stream,
@@ -158,7 +143,6 @@
             )
             .await
         });
->>>>>>> 6a8c190b
 
         // begin the replication handshake
         // STEP 1: PING
@@ -178,8 +162,6 @@
             .send(encode_slice(&repl_conf_listening_port))
             .await?;
 
-<<<<<<< HEAD
-=======
         // STEP 3: REPLCONF capa psync2
         // initialize the empty array
         let repl_conf_capa = ["REPLCONF", "capa", "psync2"];
@@ -187,7 +169,6 @@
         tcp_msgs_tx.send(encode_slice(&repl_conf_capa)).await?;
 
         // set the role to slave
->>>>>>> 6a8c190b
         info_data = InfoSectionData::new(ServerRole::Slave);
         // use std::net::{IpAddr, Ipv4Addr, SocketAddr};
     }
