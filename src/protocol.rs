--- conflicted
+++ resolved
@@ -1,10 +1,6 @@
 // This file stores the various commands and their options currently supported.
 use core::fmt;
 
-<<<<<<< HEAD
-
-=======
->>>>>>> 39d2cb0d
 #[derive(Debug)]
 pub enum RedisCommand {
     Ping,
@@ -23,34 +19,15 @@
     Psync(String, i16),      // client (master_replid, master_repl_offset)
     Fullresync(String, i16), // master's (master_replid, master_repl_offset)
     Rdb(Vec<u8>),            // RDB file in memory representation
-<<<<<<< HEAD
-    Wait(u16, u16),
-}
-
-// implement Encoder for RedisCommand
-// impl Encoder<RedisCommand> for RedisCommand {
-//     type Error = RedisError;
-
-//     fn encode(&mut self, item: RedisCommand, dst: &mut bytes::BytesMut) -> Result<(), Self::Error> {
-//         todo!()
-//     }
-// }
-
-=======
     Wait(usize, usize),
 }
 
->>>>>>> 39d2cb0d
 // REPLCONF parameters
 // https://redis.io/commands/replconf
 #[derive(Debug, Clone, Hash, Eq, PartialEq)]
 pub enum ReplConfCommandParameter {
     Getack(String),
-<<<<<<< HEAD
-    Ack(u32),
-=======
     Ack(usize),
->>>>>>> 39d2cb0d
     Capa,
     ListeningPort(u16),
 }
@@ -74,11 +51,6 @@
     // and are not propagated to sub-replicas attached to the instance.
     // Sub-replicas instead will always receive the replication stream identical
     // to the one sent by the top-level master to the intermediate replicas.
-<<<<<<< HEAD
-    pub role: ServerRole,
-    pub master_replid: String,
-    pub master_repl_offset: i16, // cannot be u16 because initial offset is -1
-=======
     //
     // NOTE: these are all Option to enable updates to individual fields. Because actors serialize updates from multiple
     // simultaenous threads, we need a way to enable updates to individual struct members without get-update-push cycle,
@@ -86,16 +58,10 @@
     pub role: Option<ServerRole>,
     pub master_replid: Option<String>,
     pub master_repl_offset: Option<i16>, // cannot be u16 because initial offset is -1
->>>>>>> 39d2cb0d
 }
 
 impl fmt::Display for ReplicationSectionData {
     fn fmt(&self, f: &mut fmt::Formatter<'_>) -> fmt::Result {
-<<<<<<< HEAD
-        write!(f, "role:{}:", &self.role)?;
-        write!(f, "master_replid:{}:", &self.master_replid)?;
-        write!(f, "master_repl_offset:{}:", &self.master_repl_offset)
-=======
         if let Some(my_role) = &self.role {
             write!(f, "role:{}:", *my_role)?;
         } else {
@@ -131,7 +97,6 @@
     /// When that happens, the old value must be erased and the new value added.
     pub fn reset_replica_offset(&mut self) {
         self.master_repl_offset = Some(0);
->>>>>>> 39d2cb0d
     }
 }
 
@@ -162,11 +127,7 @@
 //     //         // master_replid: The ID of the master instance
 //     //         master_replid: "".to_string(),
 //     //         // Each master also maintains a "replication offset" corresponding to how many bytes of commands
-<<<<<<< HEAD
-//     //         // have been added to the replication stream. 
-=======
 //     //         // have been added to the replication stream.
->>>>>>> 39d2cb0d
 //     //         // This is tracked in replicator actor Hash PER REPLICA.
 //     //         master_repl_offset: 0,
 //     //     }
